--- conflicted
+++ resolved
@@ -28,7 +28,6 @@
     }
 
     public static void write(final Vertex vertex, final DataOutput out) throws IOException {
-<<<<<<< HEAD
         new VertexToFaunusBinary().writeVertex(vertex, out);
     }
 
@@ -39,14 +38,10 @@
 
     public void writeVertex(final Vertex vertex, final DataOutput out) throws IOException {
         out.writeLong(elementIdHandler.convertIdentifier(vertex.getId()));
-        out.writeInt(0);
-=======
-        writeId(vertex.getId(), out);
-        //out.writeInt(0);
         out.writeBoolean(false);
         out.writeLong(0);
         writeProperties(vertex, out);
->>>>>>> a3459c03
+
         writeEdges(vertex, Direction.IN, out);
         writeEdges(vertex, Direction.OUT, out);
 
@@ -62,19 +57,11 @@
             out.writeUTF(entry.getKey());
             out.writeInt(entry.getValue().intValue());
             for (final Edge edge : vertex.getEdges(direction, entry.getKey())) {
-<<<<<<< HEAD
                 out.writeLong(elementIdHandler.convertIdentifier(edge.getId()));
-                out.writeInt(0);
-                out.writeLong(elementIdHandler.convertIdentifier(edge.getVertex(direction.opposite()).getId()));
-=======
-                writeId(edge.getId(), out);
                 out.writeBoolean(false);
                 out.writeLong(0);
->>>>>>> a3459c03
                 writeProperties(edge, out);
-                //out.writeInt(0);
-                writeId(edge.getVertex(direction.opposite()).getId(), out);
-
+                out.writeLong(elementIdHandler.convertIdentifier(edge.getVertex(direction.opposite()).getId()));
             }
         }
     }
