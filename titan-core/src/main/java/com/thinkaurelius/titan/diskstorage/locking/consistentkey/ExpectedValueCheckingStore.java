--- conflicted
+++ resolved
@@ -138,11 +138,7 @@
 
     @Override
     public KeyIterator getKeys(SliceQuery query, StoreTransaction txh) throws StorageException {
-<<<<<<< HEAD
         return dataStore.getKeys(query, getBaseTx(txh));
-=======
-        return dataStore.getKeys(query, txh);
->>>>>>> 2c41834e
     }
 
     @Override
