package com.thinkaurelius.titan.graphdb.vertices;

import com.google.common.collect.ImmutableList;
import com.thinkaurelius.titan.diskstorage.keycolumnvalue.Entry;
import com.thinkaurelius.titan.diskstorage.keycolumnvalue.SliceQuery;
import com.thinkaurelius.titan.diskstorage.keycolumnvalue.StaticBufferEntry;
import com.thinkaurelius.titan.graphdb.query.Query;
import com.thinkaurelius.titan.graphdb.transaction.StandardTitanTx;
import com.thinkaurelius.titan.graphdb.vertices.querycache.ConcurrentQueryCache;
import com.thinkaurelius.titan.graphdb.vertices.querycache.QueryCache;
import com.thinkaurelius.titan.util.datastructures.Retriever;

import java.util.List;
import java.util.SortedSet;
import java.util.concurrent.ConcurrentSkipListSet;

/**
 * @author Matthias Broecheler (me@matthiasb.com)
 */

public class CacheVertex extends StandardVertex {

    /*
     * queryCache must always be written after relationCache during lazy
     * initialization. Additionally, only queryCache may be used in
     * double-checked locking. I think these two constraints are sufficient to
     * make this class's code thread-safe, but breaking either constraint (or
     * both) would make it unsafe.
     * 
     * We could encapsulate both fields in a holder class. Using single holder
     * class reference would simplify the DCL and write ordering considerations.
     * But it would also make these instances have a fatter memory footprint in
     * their initialized state, which is by far the most common state.
     */
    private SortedSet<Entry> relationCache;
    private volatile QueryCache queryCache;

    public CacheVertex(StandardTitanTx tx, long id, byte lifecycle) {
        super(tx, id, lifecycle);
    }

    @Override
    public Iterable<Entry> loadRelations(SliceQuery query, final Retriever<SliceQuery, List<Entry>> lookup) {
        if (isNew()) return ImmutableList.of();
        else {
            if (null == queryCache) {
                //Initialize datastructures
                if (tx().getConfiguration().isSingleThreaded()) {
                    relationCache = new ConcurrentSkipListSet<Entry>();
                    queryCache = new ConcurrentQueryCache();
                } else {
                    synchronized (this) {
                        if (null == queryCache) {
                            relationCache = new ConcurrentSkipListSet<Entry>();
                            queryCache = new ConcurrentQueryCache();
                        }
                    }
                }
            }
<<<<<<< HEAD
            if (hasLoadedRelations(query)) {
                SortedSet<Entry> results = state.relationCache.subSet(StaticBufferEntry.of(query.getSliceStart(), null),StaticBufferEntry.of(query.getSliceEnd(),null));
=======
            if (queryCache.isCovered(query)) {
                SortedSet<Entry> results = relationCache.subSet(StaticBufferEntry.of(query.getSliceStart(), null),StaticBufferEntry.of(query.getSliceEnd(),null));
>>>>>>> 1240fc25
                return results;
            } else {
                List<Entry> results = lookup.get(query);
                relationCache.addAll(results);
                if (query.hasLimit() && results.size()<query.getLimit()) {
                    query = query.updateLimit(Query.NO_LIMIT);
                }
                queryCache.add(query);
                return results;
            }
        }
    }
<<<<<<< HEAD

    @Override
    public boolean hasLoadedRelations(final SliceQuery query) {
        return state!=null && state.queryCache.isCovered(query);
    }

    private static class State {
        private SortedSet<Entry> relationCache;
        private QueryCache queryCache;
        
        private State() {
            relationCache = new ConcurrentSkipListSet<Entry>();
            queryCache = new ConcurrentQueryCache();
        }
    }
=======
>>>>>>> 1240fc25
}<|MERGE_RESOLUTION|>--- conflicted
+++ resolved
@@ -57,13 +57,8 @@
                     }
                 }
             }
-<<<<<<< HEAD
             if (hasLoadedRelations(query)) {
-                SortedSet<Entry> results = state.relationCache.subSet(StaticBufferEntry.of(query.getSliceStart(), null),StaticBufferEntry.of(query.getSliceEnd(),null));
-=======
-            if (queryCache.isCovered(query)) {
                 SortedSet<Entry> results = relationCache.subSet(StaticBufferEntry.of(query.getSliceStart(), null),StaticBufferEntry.of(query.getSliceEnd(),null));
->>>>>>> 1240fc25
                 return results;
             } else {
                 List<Entry> results = lookup.get(query);
@@ -76,22 +71,10 @@
             }
         }
     }
-<<<<<<< HEAD
 
     @Override
     public boolean hasLoadedRelations(final SliceQuery query) {
-        return state!=null && state.queryCache.isCovered(query);
+        return queryCache!=null && queryCache.isCovered(query);
     }
 
-    private static class State {
-        private SortedSet<Entry> relationCache;
-        private QueryCache queryCache;
-        
-        private State() {
-            relationCache = new ConcurrentSkipListSet<Entry>();
-            queryCache = new ConcurrentQueryCache();
-        }
-    }
-=======
->>>>>>> 1240fc25
 }