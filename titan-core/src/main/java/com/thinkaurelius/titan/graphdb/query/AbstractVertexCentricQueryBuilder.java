package com.thinkaurelius.titan.graphdb.query;

import com.google.common.base.Function;
import com.google.common.collect.ImmutableList;
import com.google.common.collect.Iterables;
import com.thinkaurelius.titan.core.*;
import com.thinkaurelius.titan.core.attribute.Cmp;
import com.thinkaurelius.titan.diskstorage.keycolumnvalue.SliceQuery;
import com.thinkaurelius.titan.graphdb.database.EdgeSerializer;
import com.thinkaurelius.titan.graphdb.internal.InternalType;
import com.thinkaurelius.titan.graphdb.internal.RelationType;
import com.thinkaurelius.titan.graphdb.query.condition.*;
import com.thinkaurelius.titan.graphdb.transaction.StandardTitanTx;
import com.thinkaurelius.titan.util.datastructures.Interval;
import com.thinkaurelius.titan.util.datastructures.PointInterval;
import com.thinkaurelius.titan.util.datastructures.ProperInterval;
import com.tinkerpop.blueprints.Direction;
import com.tinkerpop.blueprints.Predicate;
import org.slf4j.Logger;
import org.slf4j.LoggerFactory;

import javax.annotation.Nullable;
import java.util.*;

abstract class AbstractVertexCentricQueryBuilder implements BaseVertexQuery {
    @SuppressWarnings("unused")
    private static final Logger log = LoggerFactory.getLogger(AbstractVertexCentricQueryBuilder.class);

    protected final EdgeSerializer serializer;
    protected final StandardTitanTx tx;

    protected Direction dir;
    protected final Set<String> types;
    protected final List<PredicateCondition<String, TitanRelation>> constraints;

    private boolean includeHidden;
    private int limit = Query.NO_LIMIT;


    public AbstractVertexCentricQueryBuilder(final StandardTitanTx tx, final EdgeSerializer serializer) {
        assert serializer != null;
        assert tx != null;

        this.tx = tx;
        this.serializer = serializer;
        //Initial query configuration
        dir = Direction.BOTH;
        types = new HashSet<String>();
        constraints = new ArrayList<PredicateCondition<String, TitanRelation>>();
        includeHidden = false;
    }

    Direction getDirection() {
        return dir;
    }

    /* ---------------------------------------------------------------
     * Query Construction
	 * ---------------------------------------------------------------
	 */

    private InternalType getType(String typeName) {
        TitanType t = tx.getType(typeName);
        if (t == null && !tx.getConfiguration().getAutoEdgeTypeMaker().ignoreUndefinedQueryTypes()) {
            throw new IllegalArgumentException("Undefined type used in query: " + typeName);
        }
        return (InternalType) t;
    }

    private AbstractVertexCentricQueryBuilder addConstraint(String type, TitanPredicate rel, Object value) {
        assert type != null;
        assert rel != null;
        constraints.add(new PredicateCondition<String, TitanRelation>(type, rel, value));
        return this;
    }

    @Override
    public AbstractVertexCentricQueryBuilder has(TitanKey key, Object value) {
        return has(key.getName(), value);
    }

    @Override
    public AbstractVertexCentricQueryBuilder has(TitanLabel label, TitanVertex vertex) {
        return has(label.getName(), vertex);
    }

    @Override
    public AbstractVertexCentricQueryBuilder has(String type, Object value) {
        return addConstraint(type, Cmp.EQUAL, value);
    }

    @Override
    public AbstractVertexCentricQueryBuilder hasNot(String key, Object value) {
        return has(key, Cmp.NOT_EQUAL, value);
    }

    @Override
    public AbstractVertexCentricQueryBuilder has(String key, Predicate predicate, Object value) {
        return addConstraint(key, TitanPredicate.Converter.convert(predicate), value);
    }

    @Override
    public AbstractVertexCentricQueryBuilder has(TitanKey key, Predicate predicate, Object value) {
        return has(key.getName(), predicate, value);
    }

    @Override
    public AbstractVertexCentricQueryBuilder has(String key) {
        return has(key, Cmp.NOT_EQUAL, (Object) null);
    }

    @Override
    public AbstractVertexCentricQueryBuilder hasNot(String key) {
        return has(key, Cmp.EQUAL, (Object) null);
    }

    @Override
    public <T extends Comparable<?>> AbstractVertexCentricQueryBuilder interval(TitanKey key, T start, T end) {
        return interval(key.getName(), start, end);
    }

    @Override
    public <T extends Comparable<?>> AbstractVertexCentricQueryBuilder interval(String key, T start, T end) {
        addConstraint(key, Cmp.GREATER_THAN_EQUAL, start);
        return addConstraint(key, Cmp.LESS_THAN, end);
    }

    @Deprecated
    public <T extends Comparable<T>> AbstractVertexCentricQueryBuilder has(String key, T value, com.tinkerpop.blueprints.Query.Compare compare) {
        return addConstraint(key, TitanPredicate.Converter.convert(compare), value);
    }

    @Override
    public AbstractVertexCentricQueryBuilder types(TitanType... type) {
        for (TitanType t : type) type(t);
        return this;
    }

    @Override
    public AbstractVertexCentricQueryBuilder labels(String... labels) {
        Collections.addAll(types, labels);
        return this;
    }

    @Override
    public AbstractVertexCentricQueryBuilder keys(String... keys) {
        Collections.addAll(types, keys);
        return this;
    }

    public AbstractVertexCentricQueryBuilder type(TitanType type) {
        return type(type.getName());
    }

    public AbstractVertexCentricQueryBuilder type(String type) {
        types.add(type);
        return this;
    }

    @Override
    public AbstractVertexCentricQueryBuilder direction(Direction d) {
        assert d != null;
        dir = d;
        return this;
    }

    public AbstractVertexCentricQueryBuilder includeHidden() {
        includeHidden = true;
        return this;
    }

    @Override
    public AbstractVertexCentricQueryBuilder limit(int limit) {
        assert limit >= 0;
        this.limit = limit;
        return this;
    }

    /* ---------------------------------------------------------------
     * Utility Methods
	 * ---------------------------------------------------------------
	 */

<<<<<<< HEAD
    protected static Iterable<TitanVertex> edges2Vertices(final Iterable<TitanEdge> edges, final TitanVertex other) {
=======
    protected final boolean hasTypes() {
        return !types.isEmpty();
    }

    protected static final Iterable<TitanVertex> edges2Vertices(final Iterable<TitanEdge> edges, final TitanVertex other) {
>>>>>>> 319db22c
        return Iterables.transform(edges, new Function<TitanEdge, TitanVertex>() {
            @Nullable
            @Override
            public TitanVertex apply(@Nullable TitanEdge titanEdge) {
                return titanEdge.getOtherVertex(other);
            }
        });
    }

    public VertexList edges2VertexIds(final Iterable<TitanEdge> edges, final TitanVertex other) {
        VertexArrayList vertices = new VertexArrayList();
        for (TitanEdge edge : edges) vertices.add(edge.getOtherVertex(other));
        return vertices;
    }

    /* ---------------------------------------------------------------
     * Query Optimization
	 * ---------------------------------------------------------------
	 */

    protected EdgeSerializer.VertexConstraint getVertexConstraint() {
        return null;
    }

    private static final int DEFAULT_NO_LIMIT = 1024;
    private static final int MAX_BASE_LIMIT   = 20000;
    private static final int HARD_MAX_LIMIT   = 50000;

    protected BaseVertexCentricQuery constructQuery(RelationType returnType) {
        assert returnType != null;
        if (limit == 0)
            return BaseVertexCentricQuery.emptyQuery();

        //Prepare direction
        if (returnType == RelationType.PROPERTY) {
            if (dir == Direction.IN)
                return BaseVertexCentricQuery.emptyQuery();

            dir = Direction.OUT;
        }

        assert getVertexConstraint() == null || returnType == RelationType.EDGE;

        //Prepare constraints
        And<TitanRelation> conditions = QueryUtil.constraints2QNF(tx, constraints);
        if (conditions == null)
            return BaseVertexCentricQuery.emptyQuery();

        assert limit > 0;
        int sliceLimit = (limit == Query.NO_LIMIT)
                            ? DEFAULT_NO_LIMIT
                            : Math.min(limit, MAX_BASE_LIMIT);

        //Construct (optimal) SliceQueries
        List<BackendQueryHolder<SliceQuery>> queries;
        if (types.isEmpty()) {
            BackendQueryHolder<SliceQuery> query = new BackendQueryHolder<SliceQuery>(serializer.getQuery(returnType),
                    ((dir == Direction.BOTH || returnType == RelationType.PROPERTY && dir == Direction.OUT)
                            && !conditions.hasChildren() && includeHidden), true, dir != Direction.BOTH);
            query.getBackendQuery().setLimit(computeLimit(conditions,
                    ((dir != Direction.BOTH && (returnType == RelationType.EDGE || returnType == RelationType.RELATION)) ? sliceLimit * 2 : sliceLimit) +
                            //If only one direction is queried, ask for twice the limit from backend since approximately half will be filtered
                            ((!includeHidden && (returnType == RelationType.PROPERTY || returnType == RelationType.RELATION)) ? 2 : 0)
                    //on properties, add some for the hidden properties on a vertex
            ));
            queries = ImmutableList.of(query);
            //Add remaining conditions that only apply if no type is defined
            if (!includeHidden)
                conditions.add(new HiddenFilterCondition<TitanRelation>());

            conditions.add(returnType);
        } else {
            Set<TitanType> ts = new HashSet<TitanType>(types.size());
            queries = new ArrayList<BackendQueryHolder<SliceQuery>>(types.size() + 4);

            for (String typeName : types) {
                InternalType type = getType(typeName);
                if (type != null && (includeHidden || !type.isHidden())) {
                    ts.add(type);
                    if (type.isPropertyKey()) {
                        if (returnType == RelationType.EDGE)
                            throw new IllegalArgumentException("Querying for edges but including a property key: " + type.getName());
                        returnType = RelationType.PROPERTY;
                    }
                    if (type.isEdgeLabel()) {
                        if (returnType == RelationType.PROPERTY)
                            throw new IllegalArgumentException("Querying for properties but including an edge label: " + type.getName());
                        returnType = RelationType.EDGE;
                    }
                    //Construct sort key constraints (if any, and if not direction==Both)
                    EdgeSerializer.TypedInterval[] sortKeyConstraints = new EdgeSerializer.TypedInterval[type.getSortKey().length];
                    And<TitanRelation> remainingConditions = conditions;
                    boolean vertexConstraintApplies = type.getSortKey().length == 0 || conditions.hasChildren();
                    if (type.getSortKey().length > 0 && conditions.hasChildren()) {
                        remainingConditions = conditions.clone();
                        long[] sortKeys = type.getSortKey();

                        for (int i = 0; i < sortKeys.length; i++) {
                            InternalType pktype = (InternalType) tx.getExistingType(sortKeys[i]);
                            Interval interval = null;
                            //First check for equality constraints, since those are the most constraining
                            for (Iterator<Condition<TitanRelation>> iter = remainingConditions.iterator(); iter.hasNext(); ) {
                                PredicateCondition<TitanType, TitanRelation> atom = (PredicateCondition) iter.next();
                                if (atom.getKey().equals(pktype) && atom.getPredicate() == Cmp.EQUAL && interval == null) {
                                    interval = new PointInterval(atom.getValue());
                                    iter.remove();
                                }
                            }

                            //If there are no equality constraints, check if the sort key's datatype allows comparison
                            //and if so, find a bounding interval from the remaining constraints
                            if (interval == null && pktype.isPropertyKey()
                                    && Comparable.class.isAssignableFrom(((TitanKey) pktype).getDataType())) {
                                ProperInterval pint = new ProperInterval();
                                for (Iterator<Condition<TitanRelation>> iter = remainingConditions.iterator(); iter.hasNext(); ) {
                                    Condition<TitanRelation> cond = iter.next();
                                    if (cond instanceof PredicateCondition) {
                                        PredicateCondition<TitanType, TitanRelation> atom = (PredicateCondition) cond;
                                        if (atom.getKey().equals(pktype)) {
                                            TitanPredicate predicate = atom.getPredicate();
                                            Object value = atom.getValue();
                                            if (predicate instanceof Cmp) {
                                                switch ((Cmp) predicate) {
                                                    case NOT_EQUAL:
                                                        break;
                                                    case LESS_THAN:
                                                        if (pint.getEnd() == null || pint.getEnd().compareTo(value) >= 0) {
                                                            pint.setEnd((Comparable) value);
                                                            pint.setEndInclusive(false);
                                                        }
                                                        iter.remove();
                                                        break;
                                                    case LESS_THAN_EQUAL:
                                                        if (pint.getEnd() == null || pint.getEnd().compareTo(value) > 0) {
                                                            pint.setEnd((Comparable) value);
                                                            pint.setEndInclusive(true);
                                                        }
                                                        iter.remove();
                                                        break;
                                                    case GREATER_THAN:
                                                        if (pint.getStart() == null || pint.getStart().compareTo(value) <= 0) {
                                                            pint.setStart((Comparable) value);
                                                            pint.setStartInclusive(false);
                                                        }
                                                        iter.remove();
                                                        break;
                                                    case GREATER_THAN_EQUAL:
                                                        if (pint.getStart() == null || pint.getStart().compareTo(value) < 0) {
                                                            pint.setStart((Comparable) value);
                                                            pint.setStartInclusive(true);
                                                        }
                                                        iter.remove();
                                                        break;
                                                }
                                            }
                                        }
                                    } else if (cond instanceof Or) {
                                        //Grab a probe so we can investigate what type of or-condition this is and whether it allows us to constrain this sort key
                                        Condition probe = ((Or) cond).get(0);
                                        if (probe instanceof PredicateCondition && ((PredicateCondition) probe).getKey().equals(pktype) &&
                                                ((PredicateCondition) probe).getPredicate() == Cmp.EQUAL) {
                                            //We make the assumption that this or-condition is a group of equality constraints for the same type (i.e. an unrolled Contain.IN)
                                            //This assumption is enforced by precondition statements below
                                            //TODO: Consider splitting query on sort key with a limited number (<=3) of possible values in or-clause

                                            //Now, we find the smallest and largest value in this group of equality constraints to bound the interval
                                            Comparable smallest = null, largest = null;
                                            for (Condition child : cond.getChildren()) {
                                                assert child instanceof PredicateCondition;
                                                PredicateCondition pc = (PredicateCondition) child;
                                                assert pc.getKey().equals(pktype);
                                                assert pc.getPredicate() == Cmp.EQUAL;

                                                Object v = pc.getValue();
                                                if (smallest == null) {
                                                    smallest = (Comparable) v;
                                                    largest = (Comparable) v;
                                                } else {
                                                    if (smallest.compareTo(v) > 0) {
                                                        smallest = (Comparable) v;
                                                    } else if (largest.compareTo(v) < 0) {
                                                        largest = (Comparable) v;
                                                    }
                                                }
                                            }
                                            //After finding the smallest and largest value respectively, we constrain the interval
                                            assert smallest != null && largest != null; //due to probing, there must be at least one
                                            if (pint.getEnd() == null || pint.getEnd().compareTo(largest) > 0) {
                                                pint.setEnd(largest);
                                                pint.setEndInclusive(true);
                                            }
                                            if (pint.getStart() == null || pint.getStart().compareTo(smallest) < 0) {
                                                pint.setStart(smallest);
                                                pint.setStartInclusive(true);
                                            }
                                            //We cannot remove this condition from remainingConditions, since its not exactly fulfilled (only bounded)
                                        }
                                    }
                                }
                                if (pint.isEmpty()) return BaseVertexCentricQuery.emptyQuery();
                                if (pint.getStart() != null || pint.getEnd() != null) interval = pint;
                            }

                            sortKeyConstraints[i] = new EdgeSerializer.TypedInterval(pktype, interval);
                            if (interval == null || !interval.isPoint()) {
                                vertexConstraintApplies = false;
                                break;
                            }
                        }
                    }

                    Direction[] dirs = {dir};
                    EdgeSerializer.VertexConstraint vertexConstraint = getVertexConstraint();
                    if (dir == Direction.BOTH &&
                            (hasSortKeyConstraints(sortKeyConstraints) || (vertexConstraintApplies && vertexConstraint != null))) {
                        //Split on direction in the presence of effective sort key constraints
                        dirs = new Direction[]{Direction.OUT, Direction.IN};
                    }
                    for (Direction dir : dirs) {
                        EdgeSerializer.VertexConstraint vertexCon = vertexConstraint;
                        if (vertexCon == null || !vertexConstraintApplies || type.isUnique(dir)) vertexCon = null;
                        EdgeSerializer.TypedInterval[] sortConstraints = sortKeyConstraints;
                        if (hasSortKeyConstraints(sortKeyConstraints) && type.isUnique(dir)) {
                            sortConstraints = new EdgeSerializer.TypedInterval[type.getSortKey().length];
                        }

                        boolean isFitted = !remainingConditions.hasChildren()
                                && vertexConstraint == vertexCon && sortConstraints == sortKeyConstraints;
                        SliceQuery q = serializer.getQuery(type, dir, sortConstraints, vertexCon);
                        q.setLimit(computeLimit(remainingConditions, sliceLimit));
                        queries.add(new BackendQueryHolder<SliceQuery>(q, isFitted, true, Boolean.FALSE));
                    }
                }
            }
            if (queries.isEmpty())
                return BaseVertexCentricQuery.emptyQuery();

            conditions.add(getTypeCondition(ts));
        }

        return new BaseVertexCentricQuery(QueryUtil.simplifyQNF(conditions), dir, queries, limit);
    }

    private static boolean hasSortKeyConstraints(EdgeSerializer.TypedInterval[] cons) {
        return cons.length > 0 && cons[0] != null;
    }

    private static Condition<TitanRelation> getTypeCondition(Set<TitanType> types) {
        assert !types.isEmpty();
        if (types.size() == 1)
            return new LabelCondition<TitanRelation>(types.iterator().next());

        Or<TitanRelation> typeCond = new Or<TitanRelation>(types.size());

        for (TitanType type : types)
            typeCond.add(new LabelCondition<TitanRelation>(type));

        return typeCond;
    }

    private int computeLimit(And<TitanRelation> conditions, int baseLimit) {
        return getVertexConstraint() != null
                ? HARD_MAX_LIMIT   //a vertex constraint is so selective, that we likely have to retrieve all edges
                : Math.min(HARD_MAX_LIMIT, QueryUtil.adjustLimitForTxModifications(tx, conditions.size(), baseLimit));
    }


}<|MERGE_RESOLUTION|>--- conflicted
+++ resolved
@@ -181,15 +181,11 @@
 	 * ---------------------------------------------------------------
 	 */
 
-<<<<<<< HEAD
-    protected static Iterable<TitanVertex> edges2Vertices(final Iterable<TitanEdge> edges, final TitanVertex other) {
-=======
     protected final boolean hasTypes() {
         return !types.isEmpty();
     }
 
-    protected static final Iterable<TitanVertex> edges2Vertices(final Iterable<TitanEdge> edges, final TitanVertex other) {
->>>>>>> 319db22c
+    protected static Iterable<TitanVertex> edges2Vertices(final Iterable<TitanEdge> edges, final TitanVertex other) {
         return Iterables.transform(edges, new Function<TitanEdge, TitanVertex>() {
             @Nullable
             @Override
