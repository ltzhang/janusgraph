--- conflicted
+++ resolved
@@ -1446,13 +1446,8 @@
                 "Must use default log backend for transaction log");
         Preconditions.checkArgument(!combinedConfig.has(LOG_SEND_DELAY,TRANSACTION_LOG) ||
                 combinedConfig.get(LOG_SEND_DELAY, TRANSACTION_LOG).isZeroLength(),"Send delay must be 0 for transaction log.");
-<<<<<<< HEAD
-        overwrite.set(LOG_SEND_DELAY, ZeroDuration.INSTANCE,TRANSACTION_LOG);
+        overwrite.set(LOG_SEND_DELAY, StandardDuration.ZERO,TRANSACTION_LOG);
         if (!combinedConfig.has(LOG_STORE_TTL,TRANSACTION_LOG) && TTLKCVSManager.supportsStoreTTL(storeFeatures)) {
-=======
-        overwrite.set(LOG_SEND_DELAY, StandardDuration.ZERO,TRANSACTION_LOG);
-        if (!combinedConfig.has(LOG_STORE_TTL,TRANSACTION_LOG) && TTLKVCSManager.supportsStoreTTL(storeFeatures)) {
->>>>>>> 6e67cf52
             overwrite.set(LOG_STORE_TTL,TRANSACTION_LOG_DEFAULT_TTL,TRANSACTION_LOG);
         }
         //SYSTEM MANAGEMENT LOG: backend=default and send_delay=0 and key_consistent=true and fixed-partitions=true
