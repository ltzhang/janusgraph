--- conflicted
+++ resolved
@@ -1233,20 +1233,8 @@
             //Freeze global configuration if not already frozen!
             ModifiableConfiguration globalWrite = new ModifiableConfiguration(ROOT_NS,kcvsConfig, BasicConfiguration.Restriction.GLOBAL);
             if (!globalWrite.isFrozen()) {
-<<<<<<< HEAD
                 //Copy over global configurations
                 globalWrite.setAll(getGlobalSubset(localbc.getAll()));
-=======
-                //Copy local config to global
-                Map<ConfigElement.PathIdentifier,Object> allOptions = localbc.getAll();
-                globalWrite.setAll(Maps.filterEntries(allOptions,new Predicate<Map.Entry<ConfigElement.PathIdentifier, Object>>() {
-                    @Override
-                    public boolean apply(@Nullable Map.Entry<ConfigElement.PathIdentifier, Object> entry) {
-                        assert entry.getKey().element.isOption();
-                        return ((ConfigOption)entry.getKey().element).isGlobal(); // omits ConfigOption.Type.LOCAL
-                    }
-                }));
->>>>>>> 28e2dbd8
 
                 //Write Titan version
                 Preconditions.checkArgument(!globalWrite.has(INITIAL_TITAN_VERSION),"Database has already been initialized but not frozen");
