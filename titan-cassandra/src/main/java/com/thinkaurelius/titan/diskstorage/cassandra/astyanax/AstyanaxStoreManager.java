--- conflicted
+++ resolved
@@ -30,7 +30,6 @@
 import com.thinkaurelius.titan.diskstorage.keycolumnvalue.Entry;
 import com.thinkaurelius.titan.diskstorage.keycolumnvalue.KCVMutation;
 import com.thinkaurelius.titan.diskstorage.keycolumnvalue.StoreTransaction;
-import com.thinkaurelius.titan.diskstorage.util.TimeUtility;
 
 import org.apache.commons.configuration.Configuration;
 import org.apache.commons.lang.StringUtils;
@@ -305,16 +304,6 @@
                         cl.makeColumnFamilyDefinition()
                                 .setName(name)
                                 .setKeyspace(keySpaceName)
-<<<<<<< HEAD
-                                .setComparatorType(comparator)
-                                .setCompressionOptions(
-                                        new ImmutableMap.Builder<String, String>()
-                                                .put("sstable_compression", "SnappyCompressor")
-                                                .put("chunk_length_kb", "64")
-                                                .build()
-                                );
-                cl.addColumnFamily(cfDef);
-=======
                                 .setComparatorType(comparator);
 
                 ImmutableMap.Builder<String, String> compressionOptions = new ImmutableMap.Builder<String, String>();
@@ -325,7 +314,6 @@
                 }
 
                 cl.addColumnFamily(cfDef.setCompressionOptions(compressionOptions.build()));
->>>>>>> 93b011f8
             }
         } catch (ConnectionException e) {
             throw new TemporaryStorageException(e);
