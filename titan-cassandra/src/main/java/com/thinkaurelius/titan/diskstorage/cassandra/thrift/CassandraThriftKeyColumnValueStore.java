package com.thinkaurelius.titan.diskstorage.cassandra.thrift;

import static com.thinkaurelius.titan.diskstorage.cassandra.CassandraTransaction.getTx;

import java.nio.ByteBuffer;
import java.util.ArrayList;
import java.util.Arrays;
import java.util.Collections;
import java.util.HashMap;
import java.util.Iterator;
import java.util.List;
import java.util.Map;
import java.util.NoSuchElementException;
import java.util.regex.Matcher;
import java.util.regex.Pattern;

import javax.annotation.Nullable;

import com.thinkaurelius.titan.diskstorage.keycolumnvalue.*;
import com.thinkaurelius.titan.diskstorage.keycolumnvalue.KeyRange;
import com.thinkaurelius.titan.util.system.NetworkUtil;
import org.apache.cassandra.dht.AbstractByteOrderedPartitioner;
import org.apache.cassandra.dht.BytesToken;
import org.apache.cassandra.dht.IPartitioner;
import org.apache.cassandra.dht.Murmur3Partitioner;
import org.apache.cassandra.dht.RandomPartitioner;
import org.apache.cassandra.dht.Token;
import org.apache.cassandra.thrift.*;
import org.apache.cassandra.thrift.ConsistencyLevel;
import org.apache.commons.lang.ArrayUtils;
import org.apache.thrift.TException;
import org.slf4j.Logger;
import org.slf4j.LoggerFactory;

import com.google.common.base.Preconditions;
import com.google.common.base.Predicate;
import com.google.common.collect.ImmutableMap;
import com.google.common.collect.Iterators;
import com.thinkaurelius.titan.diskstorage.PermanentStorageException;
import com.thinkaurelius.titan.diskstorage.StaticBuffer;
import com.thinkaurelius.titan.diskstorage.StorageException;
import com.thinkaurelius.titan.diskstorage.TemporaryStorageException;
import com.thinkaurelius.titan.diskstorage.cassandra.thrift.thriftpool.CTConnection;
import com.thinkaurelius.titan.diskstorage.cassandra.thrift.thriftpool.CTConnectionPool;
import com.thinkaurelius.titan.diskstorage.cassandra.utils.CassandraHelper;
import com.thinkaurelius.titan.diskstorage.util.ByteBufferUtil;
import com.thinkaurelius.titan.diskstorage.util.RecordIterator;
import com.thinkaurelius.titan.diskstorage.util.StaticByteBuffer;

/**
 * A Titan {@code KeyColumnValueStore} backed by Cassandra.
 * This uses the Cassandra Thrift API.
 *
 * @author Dan LaRocque <dalaro@hopcount.org>
 * @see CassandraThriftStoreManager
 */
public class CassandraThriftKeyColumnValueStore implements KeyColumnValueStore {

    private static final Logger logger =
            LoggerFactory.getLogger(CassandraThriftKeyColumnValueStore.class);

    private static final Pattern BROKEN_BYTE_TOKEN_PATTERN = Pattern.compile("^Token\\(bytes\\[(.+)\\]\\)$");

    // Cassandra access
    private final CassandraThriftStoreManager storeManager;
    private final String keyspace;
    private final String columnFamily;
    private final CTConnectionPool pool;

    public CassandraThriftKeyColumnValueStore(String keyspace, String columnFamily, CassandraThriftStoreManager storeManager,
                                              CTConnectionPool pool) {
        this.storeManager = storeManager;
        this.keyspace = keyspace;
        this.columnFamily = columnFamily;
        this.pool = pool;
    }

    /**
     * Call Cassandra's Thrift get_slice() method.
     * <p/>
     * When columnEnd equals columnStart, and both startInclusive
     * and endInclusive are true, then this method calls
     * {@link #get(java.nio.ByteBuffer, java.nio.ByteBuffer, com.thinkaurelius.titan.diskstorage.keycolumnvalue.StoreTransaction)}
     * instead of calling Thrift's getSlice() method and returns
     * a one-element list containing the result.
     * <p/>
     * When columnEnd equals columnStart and either startInclusive
     * or endInclusive is false (or both are false), then this
     * method returns an empty list without making any Thrift calls.
     * <p/>
     * If columnEnd = columnStart + 1, and both startInclusive and
     * startExclusive are false, then the arguments effectively form
     * an empty interval.  In this case, as in the one previous,
     * an empty list is returned.  However, it may not necessarily
     * be handled efficiently; a Thrift call might still be made
     * before returning the empty list.
     *
     * @throws com.thinkaurelius.titan.diskstorage.StorageException
     *          when columnEnd < columnStart
     */
    @Override
    public List<Entry> getSlice(KeySliceQuery query, StoreTransaction txh) throws StorageException {
        ByteBuffer key = query.getKey().asByteBuffer();
        List<Entry> slice = getNamesSlice(Arrays.asList(query.getKey()), query, txh).get(key);
        return (slice == null) ? Collections.<Entry>emptyList() : slice;
    }

    @Override
    public List<List<Entry>> getSlice(List<StaticBuffer> keys, SliceQuery query, StoreTransaction txh) throws StorageException {
        return CassandraHelper.order(getNamesSlice(keys, query, txh), keys);
    }

    public Map<ByteBuffer, List<Entry>> getNamesSlice(List<StaticBuffer> keys,
                                                      SliceQuery query,
                                                      StoreTransaction txh) throws StorageException {
        Preconditions.checkArgument(query.getLimit() >= 0);
        if (0 == query.getLimit())
            return Collections.emptyMap();

        ColumnParent parent = new ColumnParent(columnFamily);
        /*
         * Cassandra cannot handle columnStart = columnEnd.
		 * Cassandra's Thrift getSlice() throws InvalidRequestException
		 * if columnStart = columnEnd.
		 */
        if (ByteBufferUtil.compare(query.getSliceStart(), query.getSliceEnd()) >= 0) {
            // Check for invalid arguments where columnEnd < columnStart
            if (ByteBufferUtil.isSmallerThan(query.getSliceEnd(), query.getSliceStart())) {
                throw new PermanentStorageException("columnStart=" + query.getSliceStart() +
                        " is greater than columnEnd=" + query.getSliceEnd() + ". " +
                        "columnStart must be less than or equal to columnEnd");
            }
            if (0 != query.getSliceStart().length() && 0 != query.getSliceEnd().length()) {
                logger.debug("Return empty list due to columnEnd==columnStart and neither empty");
                return Collections.emptyMap();
            }
        }

        // true: columnStart < columnEnd
        ConsistencyLevel consistency = getTx(txh).getReadConsistencyLevel().getThriftConsistency();
        SlicePredicate predicate = new SlicePredicate();
        SliceRange range = new SliceRange();
        range.setCount(query.getLimit());
        range.setStart(query.getSliceStart().asByteBuffer());
        range.setFinish(query.getSliceEnd().asByteBuffer());
        predicate.setSlice_range(range);

        CTConnection conn = null;
        try {
            conn = pool.borrowObject(keyspace);
            Cassandra.Client client = conn.getClient();

            List<ByteBuffer> requestKeys = new ArrayList<ByteBuffer>(keys.size());
            {
                for (StaticBuffer key : keys) {
                    requestKeys.add(key.asByteBuffer());
                }
            }

            Map<ByteBuffer, List<ColumnOrSuperColumn>> rows = client.multiget_slice(requestKeys,
                    parent,
                    predicate,
                    consistency);

			/*
			 * The final size of the "result" List may be at most rows.size().
			 * However, "result" could also be up to two elements smaller than
			 * rows.size(), depending on startInclusive and endInclusive
			 */
            Map<ByteBuffer, List<Entry>> results = new HashMap<ByteBuffer, List<Entry>>();

            ByteBuffer sliceEndBB = query.getSliceEnd().asByteBuffer();

            for (ByteBuffer key : rows.keySet()) {
                results.put(key, excludeLastColumn(rows.get(key), sliceEndBB));
            }

            return results;
        } catch (Exception e) {
            throw convertException(e);
        } finally {
            pool.returnObjectUnsafe(keyspace, conn);
        }
    }

    private static List<Entry> excludeLastColumn(List<ColumnOrSuperColumn> row, ByteBuffer lastColumn) {
        List<Entry> entries = new ArrayList<Entry>();

        for (ColumnOrSuperColumn r : row) {
            Column c = r.getColumn();

            // Skip column if it is equal to columnEnd because columnEnd is exclusive
            if (lastColumn.equals(c.bufferForName()))
                break;

            entries.add(new ByteBufferEntry(c.bufferForName(), c.bufferForValue()));
        }

        return entries;
    }

    @Override
    public void close() {
        // Do nothing
    }

    @Override
    public boolean containsKey(StaticBuffer key, StoreTransaction txh) throws StorageException {
        ColumnParent parent = new ColumnParent(columnFamily);
        ConsistencyLevel consistency = getTx(txh).getReadConsistencyLevel().getThriftConsistency();
        SlicePredicate predicate = new SlicePredicate();
        SliceRange range = new SliceRange();
        range.setCount(1);
        byte[] empty = new byte[0];
        range.setStart(empty);
        range.setFinish(empty);
        predicate.setSlice_range(range);

        CTConnection conn = null;
        try {
            conn = pool.borrowObject(keyspace);
            Cassandra.Client client = conn.getClient();
            List<?> result = client.get_slice(key.asByteBuffer(), parent, predicate, consistency);
            return 0 < result.size();
        } catch (Exception e) {
            throw convertException(e);
        } finally {
            pool.returnObjectUnsafe(keyspace, conn);
        }
    }

    @Override
    public void acquireLock(StaticBuffer key, StaticBuffer column, StaticBuffer expectedValue,
                            StoreTransaction txh) throws StorageException {
        throw new UnsupportedOperationException();
    }

    @Override
    public KeyIterator getKeys(@Nullable SliceQuery sliceQuery, StoreTransaction txh) throws StorageException {
        final IPartitioner<? extends Token<?>> partitioner = storeManager.getCassandraPartitioner();

        if (!(partitioner instanceof RandomPartitioner) && !(partitioner instanceof Murmur3Partitioner))
            throw new PermanentStorageException("This operation is only allowed when random partitioner (md5 or murmur3) is used.");

        try {
            return new AllTokensIterator<Token<?>>(partitioner, sliceQuery, storeManager.getPageSize());
        } catch (Exception e) {
            throw convertException(e);
        }
    }

    @Override
    public KeyIterator getKeys(KeyRangeQuery keyRangeQuery, StoreTransaction txh) throws StorageException {
        final IPartitioner<? extends Token<?>> partitioner = storeManager.getCassandraPartitioner();

        // see rant about the reason of this limitation in Astyanax implementation of this method.
        if (!(partitioner instanceof AbstractByteOrderedPartitioner))
            throw new PermanentStorageException("This operation is only allowed when byte-ordered partitioner is used.");

        try {
            SliceQuery columnSlice = new SliceQuery(
                    keyRangeQuery.getSliceStart(), keyRangeQuery.getSliceEnd());
            
            return new KeyRangeIterator<Token<?>>(partitioner, columnSlice, storeManager.getPageSize(),
                    keyRangeQuery.getKeyStart().asByteBuffer(),
                    keyRangeQuery.getKeyEnd().asByteBuffer());
        } catch (Exception e) {
            throw convertException(e);
        }
    }

    @Override
    public List<KeyRange> getLocalKeyPartition() throws StorageException {
        CTConnection conn = null;
        IPartitioner<?> partitioner = storeManager.getCassandraPartitioner();

        if (!(partitioner instanceof AbstractByteOrderedPartitioner))
            throw new UnsupportedOperationException("getLocalKeyPartition() only supported by byte ordered partitioner.");

        Token.TokenFactory tokenFactory = partitioner.getTokenFactory();

        try {
            conn = pool.borrowObject(keyspace);
            List<TokenRange> ranges  = conn.getClient().describe_ring(keyspace);
            List<KeyRange> keyRanges = new ArrayList<KeyRange>(ranges.size());

            for (TokenRange range : ranges) {
                if (!NetworkUtil.hasLocalAddress(range.endpoints))
                    continue;

                keyRanges.add(CassandraHelper.transformRange(tokenFactory.fromString(range.start_token), tokenFactory.fromString(range.end_token)));
            }

            return keyRanges;
        } catch (Exception e) {
            throw convertException(e);
        } finally {
            pool.returnObjectUnsafe(keyspace, conn);
        }
    }


    @Override
    public String getName() {
        return columnFamily;
    }

    @Override
    public void mutate(StaticBuffer key, List<Entry> additions, List<StaticBuffer> deletions, StoreTransaction txh) throws StorageException {
        Map<StaticBuffer, KCVMutation> mutations = ImmutableMap.of(key, new KCVMutation(additions, deletions));
        mutateMany(mutations, txh);
    }

    public void mutateMany(Map<StaticBuffer, KCVMutation> mutations, StoreTransaction txh) throws StorageException {
        storeManager.mutateMany(ImmutableMap.of(columnFamily, mutations), txh);
    }

    static StorageException convertException(Throwable e) {
        if (e instanceof TException) {
            return new PermanentStorageException(e);
        } else if (e instanceof TimedOutException) {
            return new TemporaryStorageException(e);
        } else if (e instanceof UnavailableException) {
            return new TemporaryStorageException(e);
        } else if (e instanceof InvalidRequestException) {
            return new PermanentStorageException(e);
        } else {
            return new PermanentStorageException(e);
        }
    }

    @Override
    public String toString() {
        return "CassandraThriftKeyColumnValueStore[ks="
                + keyspace + ", cf=" + columnFamily + "]";
    }


<<<<<<< HEAD
    private List<KeySlice> getKeySlice(Cassandra.Client client,
                                           ByteBuffer startKey,
                                           ByteBuffer endKey,
                                           SliceQuery columnSlice,
                                           int count) throws StorageException {
        return getRangeSlices(client, new org.apache.cassandra.thrift.KeyRange().setStart_key(startKey).setEnd_key(endKey).setCount(count), columnSlice);
=======
    private List<KeySlice> getKeySlice(ByteBuffer startKey,
                                       ByteBuffer endKey,
                                       SliceQuery columnSlice,
                                       int count) throws StorageException {
        return getRangeSlices(new KeyRange().setStart_key(startKey).setEnd_key(endKey).setCount(count), columnSlice);
>>>>>>> 902237a7
    }

    private <T extends Token<?>> List<KeySlice> getTokenSlice(T startToken, T endToken,
            SliceQuery sliceQuery, int count) throws StorageException {
        
        String st = sanitizeBrokenByteToken(startToken);
        String et = sanitizeBrokenByteToken(endToken);
        
        org.apache.cassandra.thrift.KeyRange kr = new org.apache.cassandra.thrift.KeyRange().setStart_token(st).setEnd_token(et).setCount(count);

        return getRangeSlices(kr, sliceQuery);
    }
    
    private String sanitizeBrokenByteToken(Token<?> tok) {
        /*
         * Background: https://issues.apache.org/jira/browse/CASSANDRA-5566
         * 
         * This hack can go away when we upgrade to or past 1.2.5. But as I
         * write this comment, we're still stuck on 1.2.2 because Astyanax
         * hasn't upgraded and tries to call an undefined thrift constructor
         * when I try running against Cassandra 1.2.10. I haven't tried 1.2.5.
         * However, I think it's not worth breaking from Astyanax's supported
         * Cassandra version unless we can break all the way to the latest
         * Cassandra version, and 1.2.5 is not the latest anyway.
         */
        String st = tok.toString();
        if (!(tok instanceof BytesToken)) 
            return st;
        
        // Do a cheap 1-character startsWith before unleashing the regex
        if (st.startsWith("T")) {
            Matcher m = BROKEN_BYTE_TOKEN_PATTERN.matcher(st);
            if (!m.matches()) {
                logger.warn("Unknown token string format: \"{}\"", st);
            } else {
                String old = st;
                st = m.group(1);
                logger.debug("Rewrote token string: \"{}\" -> \"{}\"", old, st);
            }
        }
        return st;
    }

<<<<<<< HEAD
    private List<KeySlice> getRangeSlices(Cassandra.Client client,
                                           org.apache.cassandra.thrift.KeyRange keyRange,
                                           @Nullable SliceQuery sliceQuery) throws StorageException {
=======
    private List<KeySlice> getRangeSlices(KeyRange keyRange, @Nullable SliceQuery sliceQuery) throws StorageException {
>>>>>>> 902237a7
        SliceRange sliceRange = new SliceRange();

        if (sliceQuery == null) {
            sliceRange.setStart(ArrayUtils.EMPTY_BYTE_ARRAY)
                    .setFinish(ArrayUtils.EMPTY_BYTE_ARRAY)
                    .setCount(5);
        } else {
            sliceRange.setStart(sliceQuery.getSliceStart().asByteBuffer())
                    .setFinish(sliceQuery.getSliceEnd().asByteBuffer())
                    .setCount((sliceQuery.hasLimit()) ? sliceQuery.getLimit() : Integer.MAX_VALUE);
        }


        CTConnection connection = null;
        try {
            connection = pool.borrowObject(keyspace);

            List<KeySlice> slices =
                    connection.getClient().get_range_slices(new ColumnParent(columnFamily),
                            new SlicePredicate()
                                    .setSlice_range(sliceRange),
                            keyRange,
                            ConsistencyLevel.QUORUM);
            
            for (KeySlice s : slices) {
                logger.debug("Key {}", ByteBufferUtil.toString(s.key, "-"));
            }
            
            /* Note: we need to fetch columns for each row as well to remove "range ghosts" */
            List<KeySlice> result = new ArrayList<KeySlice>(slices.size());
            KeyIterationPredicate pred = new KeyIterationPredicate();
            for (KeySlice ks : slices)
                if (pred.apply(ks))
                    result.add(ks);
            return result;
        } catch (Exception e) {
            throw convertException(e);
        } finally {
            if (connection != null)
                pool.returnObjectUnsafe(keyspace, connection);
        }
    }

    private static class KeyIterationPredicate implements Predicate<KeySlice> {
        
        @Override
        public boolean apply(@Nullable KeySlice row) {
            return (row != null) && row.getColumns().size() > 0;
        }
    }
    
    /**
     * Slices rows and columns using tokens. Recall that the partitioner turns
     * keys into tokens. For instance, under RandomPartitioner, tokens are the
     * MD5 hashes of keys.
     */
    public class AbstractBufferedRowIter<T extends Token<?>> implements KeyIterator {
        
        private final int pageSize;
        private final SliceQuery columnSlice;

        private boolean isClosed;
        private boolean seenEnd;
        protected Iterator<KeySlice> ksIter;
        private KeySlice mostRecentRow;
        
        private final IPartitioner<? extends T> partitioner;
        private T nextStartToken;
        private final T endToken;
        private ByteBuffer nextStartKey;
        
        private boolean omitEndToken;
        
        public AbstractBufferedRowIter(IPartitioner<? extends T> partitioner,
                SliceQuery columnSlice, int pageSize, T startToken, T endToken, boolean omitEndToken) {
            this.pageSize = pageSize;
            this.partitioner = partitioner;
            this.nextStartToken = startToken;
            this.endToken = endToken;
            this.columnSlice = columnSlice;
            
            this.seenEnd = false;
            this.isClosed = false;
            this.ksIter = Iterators.emptyIterator();
            this.mostRecentRow = null;
            this.omitEndToken = omitEndToken;
        }

        @Override
        public boolean hasNext() {
            ensureOpen();
            
            if (!ksIter.hasNext() && !seenEnd) {
                try {
                    ksIter = rebuffer().iterator();
                } catch (StorageException e) {
                    throw new RuntimeException(e);
                }
            }

            return ksIter.hasNext();
        }

        @Override
        public StaticBuffer next() {
            ensureOpen();

            if (!hasNext())
                throw new NoSuchElementException();

            mostRecentRow = ksIter.next();
            
            Preconditions.checkNotNull(mostRecentRow);
            
            return new StaticByteBuffer(mostRecentRow.bufferForKey());
        }

        @Override
        public void close() {
            closeIterator();
        }
        
        @Override
        public void remove() {
            throw new UnsupportedOperationException();
        }

        @Override
        public RecordIterator<Entry> getEntries() {
            ensureOpen();

            return new RecordIterator<Entry>() {
                final Iterator<Entry> columns = excludeLastColumn(mostRecentRow.getColumns(),
                        columnSlice.getSliceEnd().asByteBuffer()).iterator();

                @Override
                public boolean hasNext() {
                    ensureOpen();
                    return columns.hasNext();
                }

                @Override
                public Entry next() {
                    ensureOpen();
                    return columns.next();
                }

                @Override
                public void close() {
                    closeIterator();
                }

                @Override
                public void remove() {
                    throw new UnsupportedOperationException();
                }
            };
        }

        private void ensureOpen() {
            if (isClosed)
                throw new IllegalStateException("Iterator has been closed.");
        }

        private void closeIterator() {
            if (!isClosed) {
                isClosed = true;
            }
        }

        private List<KeySlice> rebuffer() throws StorageException {
            
            Preconditions.checkArgument(!seenEnd);
            
            return checkFreshSlices(getNextKeySlices());
        }
        
        protected List<KeySlice> checkFreshSlices(List<KeySlice> ks) {
            
            if (0 == ks.size()) {
                seenEnd = true;
                return Collections.emptyList();
            }
            
            nextStartKey = ks.get(ks.size() - 1).bufferForKey();
            nextStartToken = partitioner.getToken(nextStartKey);
            
            if (nextStartToken.equals(endToken)) {
                seenEnd = true;
                if (omitEndToken)
                    ks.remove(ks.size() - 1);
            }
            
            return ks;
        }
        
        protected final List<KeySlice> getNextKeySlices() throws StorageException {
            return getTokenSlice(nextStartToken, endToken, columnSlice, pageSize);
        }
    }
    
    private final class AllTokensIterator<T extends Token<?>> extends AbstractBufferedRowIter<T> {
        public AllTokensIterator(IPartitioner<? extends T> partitioner, SliceQuery columnSlice, int pageSize) {
            super(partitioner, columnSlice, pageSize, partitioner.getMinimumToken(), partitioner.getMinimumToken(), false);
        }        
    }
        
    private final class KeyRangeIterator<T extends Token<?>> extends AbstractBufferedRowIter<T> {
        public KeyRangeIterator(IPartitioner<? extends T> partitioner, SliceQuery columnSlice,
                int pageSize, ByteBuffer startKey, ByteBuffer endKey) throws StorageException {
            super(partitioner, columnSlice, pageSize, partitioner.getToken(startKey), partitioner.getToken(endKey), true);
            
            Preconditions.checkArgument(partitioner instanceof AbstractByteOrderedPartitioner);

            // Get first slice with key range instead of token range. Token
            // ranges are start-exclusive, key ranges are start-inclusive. Both
            // are end-inclusive. If we don't make the call below, then we will
            // erroneously miss startKey.
            List<KeySlice> ks = getKeySlice(startKey, endKey, columnSlice, pageSize);
            
            this.ksIter = checkFreshSlices(ks).iterator();
        }
    }
}<|MERGE_RESOLUTION|>--- conflicted
+++ resolved
@@ -260,7 +260,7 @@
         try {
             SliceQuery columnSlice = new SliceQuery(
                     keyRangeQuery.getSliceStart(), keyRangeQuery.getSliceEnd());
-            
+
             return new KeyRangeIterator<Token<?>>(partitioner, columnSlice, storeManager.getPageSize(),
                     keyRangeQuery.getKeyStart().asByteBuffer(),
                     keyRangeQuery.getKeyEnd().asByteBuffer());
@@ -336,37 +336,28 @@
     }
 
 
-<<<<<<< HEAD
-    private List<KeySlice> getKeySlice(Cassandra.Client client,
-                                           ByteBuffer startKey,
-                                           ByteBuffer endKey,
-                                           SliceQuery columnSlice,
-                                           int count) throws StorageException {
-        return getRangeSlices(client, new org.apache.cassandra.thrift.KeyRange().setStart_key(startKey).setEnd_key(endKey).setCount(count), columnSlice);
-=======
     private List<KeySlice> getKeySlice(ByteBuffer startKey,
                                        ByteBuffer endKey,
                                        SliceQuery columnSlice,
                                        int count) throws StorageException {
-        return getRangeSlices(new KeyRange().setStart_key(startKey).setEnd_key(endKey).setCount(count), columnSlice);
->>>>>>> 902237a7
+        return getRangeSlices(new org.apache.cassandra.thrift.KeyRange().setStart_key(startKey).setEnd_key(endKey).setCount(count), columnSlice);
     }
 
     private <T extends Token<?>> List<KeySlice> getTokenSlice(T startToken, T endToken,
             SliceQuery sliceQuery, int count) throws StorageException {
-        
+
         String st = sanitizeBrokenByteToken(startToken);
         String et = sanitizeBrokenByteToken(endToken);
-        
+
         org.apache.cassandra.thrift.KeyRange kr = new org.apache.cassandra.thrift.KeyRange().setStart_token(st).setEnd_token(et).setCount(count);
 
         return getRangeSlices(kr, sliceQuery);
     }
-    
+
     private String sanitizeBrokenByteToken(Token<?> tok) {
         /*
          * Background: https://issues.apache.org/jira/browse/CASSANDRA-5566
-         * 
+         *
          * This hack can go away when we upgrade to or past 1.2.5. But as I
          * write this comment, we're still stuck on 1.2.2 because Astyanax
          * hasn't upgraded and tries to call an undefined thrift constructor
@@ -376,9 +367,9 @@
          * Cassandra version, and 1.2.5 is not the latest anyway.
          */
         String st = tok.toString();
-        if (!(tok instanceof BytesToken)) 
+        if (!(tok instanceof BytesToken))
             return st;
-        
+
         // Do a cheap 1-character startsWith before unleashing the regex
         if (st.startsWith("T")) {
             Matcher m = BROKEN_BYTE_TOKEN_PATTERN.matcher(st);
@@ -393,13 +384,7 @@
         return st;
     }
 
-<<<<<<< HEAD
-    private List<KeySlice> getRangeSlices(Cassandra.Client client,
-                                           org.apache.cassandra.thrift.KeyRange keyRange,
-                                           @Nullable SliceQuery sliceQuery) throws StorageException {
-=======
-    private List<KeySlice> getRangeSlices(KeyRange keyRange, @Nullable SliceQuery sliceQuery) throws StorageException {
->>>>>>> 902237a7
+    private List<KeySlice> getRangeSlices(org.apache.cassandra.thrift.KeyRange keyRange, @Nullable SliceQuery sliceQuery) throws StorageException {
         SliceRange sliceRange = new SliceRange();
 
         if (sliceQuery == null) {
@@ -423,11 +408,11 @@
                                     .setSlice_range(sliceRange),
                             keyRange,
                             ConsistencyLevel.QUORUM);
-            
+
             for (KeySlice s : slices) {
                 logger.debug("Key {}", ByteBufferUtil.toString(s.key, "-"));
             }
-            
+
             /* Note: we need to fetch columns for each row as well to remove "range ghosts" */
             List<KeySlice> result = new ArrayList<KeySlice>(slices.size());
             KeyIterationPredicate pred = new KeyIterationPredicate();
@@ -444,20 +429,20 @@
     }
 
     private static class KeyIterationPredicate implements Predicate<KeySlice> {
-        
+
         @Override
         public boolean apply(@Nullable KeySlice row) {
             return (row != null) && row.getColumns().size() > 0;
         }
     }
-    
+
     /**
      * Slices rows and columns using tokens. Recall that the partitioner turns
      * keys into tokens. For instance, under RandomPartitioner, tokens are the
      * MD5 hashes of keys.
      */
     public class AbstractBufferedRowIter<T extends Token<?>> implements KeyIterator {
-        
+
         private final int pageSize;
         private final SliceQuery columnSlice;
 
@@ -465,14 +450,14 @@
         private boolean seenEnd;
         protected Iterator<KeySlice> ksIter;
         private KeySlice mostRecentRow;
-        
+
         private final IPartitioner<? extends T> partitioner;
         private T nextStartToken;
         private final T endToken;
         private ByteBuffer nextStartKey;
-        
+
         private boolean omitEndToken;
-        
+
         public AbstractBufferedRowIter(IPartitioner<? extends T> partitioner,
                 SliceQuery columnSlice, int pageSize, T startToken, T endToken, boolean omitEndToken) {
             this.pageSize = pageSize;
@@ -480,7 +465,7 @@
             this.nextStartToken = startToken;
             this.endToken = endToken;
             this.columnSlice = columnSlice;
-            
+
             this.seenEnd = false;
             this.isClosed = false;
             this.ksIter = Iterators.emptyIterator();
@@ -491,7 +476,7 @@
         @Override
         public boolean hasNext() {
             ensureOpen();
-            
+
             if (!ksIter.hasNext() && !seenEnd) {
                 try {
                     ksIter = rebuffer().iterator();
@@ -511,9 +496,9 @@
                 throw new NoSuchElementException();
 
             mostRecentRow = ksIter.next();
-            
+
             Preconditions.checkNotNull(mostRecentRow);
-            
+
             return new StaticByteBuffer(mostRecentRow.bufferForKey());
         }
 
@@ -521,7 +506,7 @@
         public void close() {
             closeIterator();
         }
-        
+
         @Override
         public void remove() {
             throw new UnsupportedOperationException();
@@ -571,47 +556,47 @@
         }
 
         private List<KeySlice> rebuffer() throws StorageException {
-            
+
             Preconditions.checkArgument(!seenEnd);
-            
+
             return checkFreshSlices(getNextKeySlices());
         }
-        
+
         protected List<KeySlice> checkFreshSlices(List<KeySlice> ks) {
-            
+
             if (0 == ks.size()) {
                 seenEnd = true;
                 return Collections.emptyList();
             }
-            
+
             nextStartKey = ks.get(ks.size() - 1).bufferForKey();
             nextStartToken = partitioner.getToken(nextStartKey);
-            
+
             if (nextStartToken.equals(endToken)) {
                 seenEnd = true;
                 if (omitEndToken)
                     ks.remove(ks.size() - 1);
             }
-            
+
             return ks;
         }
-        
+
         protected final List<KeySlice> getNextKeySlices() throws StorageException {
             return getTokenSlice(nextStartToken, endToken, columnSlice, pageSize);
         }
     }
-    
+
     private final class AllTokensIterator<T extends Token<?>> extends AbstractBufferedRowIter<T> {
         public AllTokensIterator(IPartitioner<? extends T> partitioner, SliceQuery columnSlice, int pageSize) {
             super(partitioner, columnSlice, pageSize, partitioner.getMinimumToken(), partitioner.getMinimumToken(), false);
-        }        
-    }
-        
+        }
+    }
+
     private final class KeyRangeIterator<T extends Token<?>> extends AbstractBufferedRowIter<T> {
         public KeyRangeIterator(IPartitioner<? extends T> partitioner, SliceQuery columnSlice,
                 int pageSize, ByteBuffer startKey, ByteBuffer endKey) throws StorageException {
             super(partitioner, columnSlice, pageSize, partitioner.getToken(startKey), partitioner.getToken(endKey), true);
-            
+
             Preconditions.checkArgument(partitioner instanceof AbstractByteOrderedPartitioner);
 
             // Get first slice with key range instead of token range. Token
@@ -619,7 +604,7 @@
             // are end-inclusive. If we don't make the call below, then we will
             // erroneously miss startKey.
             List<KeySlice> ks = getKeySlice(startKey, endKey, columnSlice, pageSize);
-            
+
             this.ksIter = checkFreshSlices(ks).iterator();
         }
     }
