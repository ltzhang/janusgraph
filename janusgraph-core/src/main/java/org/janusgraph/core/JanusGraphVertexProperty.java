// Copyright 2017 JanusGraph Authors
//
// Licensed under the Apache License, Version 2.0 (the "License");
// you may not use this file except in compliance with the License.
// You may obtain a copy of the License at
//
//      http://www.apache.org/licenses/LICENSE-2.0
//
// Unless required by applicable law or agreed to in writing, software
// distributed under the License is distributed on an "AS IS" BASIS,
// WITHOUT WARRANTIES OR CONDITIONS OF ANY KIND, either express or implied.
// See the License for the specific language governing permissions and
// limitations under the License.


package org.janusgraph.core;

import org.apache.tinkerpop.gremlin.structure.VertexProperty;

import java.util.function.Consumer;

/**
 * JanusGraphProperty is a {@link JanusGraphRelation} connecting a vertex to a value.
 * JanusGraphProperty extends {@link JanusGraphRelation}, with methods for retrieving the property's value and key.
 *
 * @author Matthias Br&ouml;cheler (me@matthiasb.com);
 * @see JanusGraphRelation
 * @see PropertyKey
 */
public interface JanusGraphVertexProperty<V> extends JanusGraphRelation, VertexProperty<V>, JanusGraphProperty<V> {

    /**
     * Returns the vertex on which this property is incident.
     *
     * @return The vertex of this property.
     */
    @Override
    JanusGraphVertex element();

    @Override
    default JanusGraphTransaction graph() {
        return element().graph();
    }

    @Override
    default PropertyKey propertyKey() {
        return (PropertyKey)getType();
    }

<<<<<<< HEAD
    public static <V> JanusGraphVertexProperty<V> empty() {
        return EmptyJanusGraphVertexProperty.instance();
=======
    static Consumer<JanusGraphVertexProperty> getRemover(VertexProperty.Cardinality cardinality, Object value) {
        if (cardinality == VertexProperty.Cardinality.single) {
            return JanusGraphElement::remove;
        } else {
            return p -> {
                if (p.value().equals(value)) {
                    p.remove();
                }
            };
        }
>>>>>>> a22a62e0
    }

}<|MERGE_RESOLUTION|>--- conflicted
+++ resolved
@@ -47,10 +47,10 @@
         return (PropertyKey)getType();
     }
 
-<<<<<<< HEAD
     public static <V> JanusGraphVertexProperty<V> empty() {
         return EmptyJanusGraphVertexProperty.instance();
-=======
+    }
+
     static Consumer<JanusGraphVertexProperty> getRemover(VertexProperty.Cardinality cardinality, Object value) {
         if (cardinality == VertexProperty.Cardinality.single) {
             return JanusGraphElement::remove;
@@ -61,7 +61,6 @@
                 }
             };
         }
->>>>>>> a22a62e0
     }
 
 }