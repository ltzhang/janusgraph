// Copyright 2017 JanusGraph Authors
//
// Licensed under the Apache License, Version 2.0 (the "License");
// you may not use this file except in compliance with the License.
// You may obtain a copy of the License at
//
//      http://www.apache.org/licenses/LICENSE-2.0
//
// Unless required by applicable law or agreed to in writing, software
// distributed under the License is distributed on an "AS IS" BASIS,
// WITHOUT WARRANTIES OR CONDITIONS OF ANY KIND, either express or implied.
// See the License for the specific language governing permissions and
// limitations under the License.

package org.janusgraph.diskstorage.es;

import com.google.common.collect.ImmutableMap;
import org.janusgraph.core.JanusGraphFactory;
import org.janusgraph.core.JanusGraph;
import org.janusgraph.core.attribute.Text;
import org.janusgraph.diskstorage.BackendException;
import org.janusgraph.diskstorage.BaseTransactionConfig;
import org.janusgraph.diskstorage.PermanentBackendException;
import org.janusgraph.diskstorage.configuration.BasicConfiguration;
import org.janusgraph.diskstorage.configuration.Configuration;
import org.janusgraph.diskstorage.configuration.ModifiableConfiguration;
import org.janusgraph.diskstorage.configuration.backend.CommonsConfiguration;
import org.janusgraph.diskstorage.indexing.*;
import org.janusgraph.diskstorage.util.StandardBaseTransactionConfig;

import org.janusgraph.diskstorage.util.time.TimestampProviders;
import org.janusgraph.graphdb.configuration.GraphDatabaseConfiguration;
import org.janusgraph.graphdb.query.condition.PredicateCondition;
import org.apache.commons.configuration.BaseConfiguration;
import org.apache.commons.io.IOUtils;
import org.apache.http.HttpHost;
import org.apache.http.client.methods.CloseableHttpResponse;
import org.apache.http.client.methods.HttpDelete;
import org.apache.http.client.methods.HttpPut;
import org.apache.http.client.methods.HttpRequestBase;
import org.apache.http.entity.StringEntity;
import org.apache.http.impl.client.CloseableHttpClient;
import org.apache.http.impl.client.HttpClients;
import org.apache.http.util.EntityUtils;
import org.apache.tinkerpop.shaded.jackson.core.type.TypeReference;
import org.apache.tinkerpop.shaded.jackson.databind.ObjectMapper;
import org.junit.jupiter.api.AfterEach;
import org.junit.jupiter.api.BeforeEach;
import org.junit.jupiter.api.Test;
import org.slf4j.Logger;
import org.slf4j.LoggerFactory;
import org.testcontainers.junit.jupiter.Container;
import org.testcontainers.junit.jupiter.Testcontainers;

import java.io.IOException;
import java.io.InputStream;
import java.net.InetAddress;
import java.nio.charset.Charset;
import java.nio.charset.StandardCharsets;
import java.time.Duration;
import java.util.Map;
import java.util.Map.Entry;

import static org.janusgraph.diskstorage.es.ElasticSearchIndex.*;
import static org.janusgraph.graphdb.configuration.GraphDatabaseConfiguration.INDEX_HOSTS;
import static org.janusgraph.graphdb.configuration.GraphDatabaseConfiguration.INDEX_PORT;
import static org.junit.jupiter.api.Assertions.*;

/**
 * Test behavior JanusGraph ConfigOptions governing ES client setup.
 */
@Testcontainers
public class ElasticsearchConfigTest {

    private static final Logger log = LoggerFactory.getLogger(ElasticsearchConfigTest.class);
    @Container
    public static JanusGraphElasticsearchContainer esr = new JanusGraphElasticsearchContainer();

    private static final String INDEX_NAME = "escfg";

    private static final String ANALYZER_KEYWORD = "keyword";

    private static final String ANALYZER_ENGLISH = "english";

    private static final String ANALYZER_STANDARD = "standard";

    private HttpHost host;

    private CloseableHttpClient httpClient;

    private ObjectMapper objectMapper;

    @BeforeEach
    public void setup() throws Exception {
        httpClient = HttpClients.createDefault();
        host = new HttpHost(InetAddress.getByName(esr.getHostname()), esr.getPort());
        objectMapper = new ObjectMapper();
        IOUtils.closeQuietly(httpClient.execute(host, new HttpDelete("_template/template_1")));
    }

    @AfterEach
    public void teardown() throws Exception {
        IOUtils.closeQuietly(httpClient.execute(host, new HttpDelete("janusgraph*")));
        IOUtils.closeQuietly(httpClient);
    }

    @Test
    public void testJanusGraphFactoryBuilder() {
        final JanusGraphFactory.Builder builder = JanusGraphFactory.build();
        builder.set("storage.backend", "inmemory");
        builder.set("index." + INDEX_NAME + ".hostname", esr.getHostname() + ":" + esr.getPort());
        final JanusGraph graph = builder.open(); // Must not throw an exception
        assertTrue(graph.isOpen());
        graph.close();
    }

    @Test
    public void testClientThrowsExceptionIfServerNotReachable() throws BackendException, InterruptedException {
        final ModifiableConfiguration config = esr.setConfiguration(GraphDatabaseConfiguration.buildGraphConfiguration(), INDEX_NAME);
        Configuration indexConfig = config.restrictTo(INDEX_NAME);
        IndexProvider idx = open(indexConfig);
        simpleWriteAndQuery(idx);
        idx.close();

        config.set(INDEX_HOSTS, new String[]{ "localhost:" + esr.getPort()+1 }, INDEX_NAME);
        final Configuration wrongHostConfig = config.restrictTo(INDEX_NAME);

        assertThrows(Exception.class, () -> new ElasticSearchIndex(wrongHostConfig));
    }

    @Test
    public void testIndexCreationOptions() throws InterruptedException, BackendException, IOException {
        final int shards = 7;

        final CommonsConfiguration cc = new CommonsConfiguration(new BaseConfiguration());
        cc.set("index." + INDEX_NAME + ".elasticsearch.create.ext.number_of_shards", String.valueOf(shards));
        final ModifiableConfiguration config =
            new ModifiableConfiguration(GraphDatabaseConfiguration.ROOT_NS,
                cc, BasicConfiguration.Restriction.NONE);
        esr.setConfiguration(config, INDEX_NAME);
        final Configuration indexConfig = config.restrictTo(INDEX_NAME);
        final IndexProvider idx = open(indexConfig);
        simpleWriteAndQuery(idx);
        idx.close();

        final ElasticSearchClient client = ElasticSearchSetup.REST_CLIENT.connect(indexConfig).getClient();

        assertEquals(String.valueOf(shards), client.getIndexSettings("janusgraph_jvmlocal_test_store").get("number_of_shards"));

        client.close();
    }

    @Test
    public void testExternalMappingsViaMapping() throws Exception {
        final Duration maxWrite = Duration.ofMillis(2000L);
        final String storeName = "test_mapping";
        final Configuration indexConfig = esr.setConfiguration(GraphDatabaseConfiguration.buildGraphConfiguration(), INDEX_NAME)
            .set(USE_EXTERNAL_MAPPINGS, true, INDEX_NAME).restrictTo(INDEX_NAME);
        final IndexProvider idx = open(indexConfig);

        // Test that the "date" property throws an exception.
        final KeyInformation.IndexRetriever indexRetriever = IndexProviderTest
            .getIndexRetriever(IndexProviderTest.getMapping(idx.getFeatures(), ANALYZER_ENGLISH, ANALYZER_KEYWORD));
        final BaseTransactionConfig txConfig = StandardBaseTransactionConfig.of(TimestampProviders.MILLI);
        final IndexTransaction itx = new IndexTransaction(idx, indexRetriever, txConfig, maxWrite);
        try {
            idx.register(storeName, "date", IndexProviderTest.getMapping(idx.getFeatures(), ANALYZER_ENGLISH, ANALYZER_KEYWORD).get("date"), itx);
            fail("should fail");
        } catch (final PermanentBackendException e) {
            log.debug(e.getMessage(), e);
        }

        final HttpPut newMapping = new HttpPut("janusgraph_"+storeName);
<<<<<<< HEAD
        newMapping.setEntity(new StringEntity(objectMapper.writeValueAsString(readMapping("/strict_mapping.json")), Charset.forName("UTF-8")));
=======
        newMapping.setEntity(new StringEntity(objectMapper.writeValueAsString(readMapping(version, "/strict_mapping.json")), StandardCharsets.UTF_8));
>>>>>>> 14a9c734
        executeRequest(newMapping);

        // Test that the "date" property works well.
        idx.register(storeName, "date", IndexProviderTest.getMapping(idx.getFeatures(), ANALYZER_ENGLISH, ANALYZER_KEYWORD).get("date"), itx);
        // Test that the "weight" property throws an exception.
        try {
            idx.register(storeName, "weight", IndexProviderTest.getMapping(idx.getFeatures(), ANALYZER_ENGLISH, ANALYZER_KEYWORD).get("weight"), itx);
            fail("should fail");
        } catch (final BackendException e) {
            log.debug(e.getMessage(), e);
        }
        itx.rollback();
        idx.close();
    }

    private IndexMappings readMapping(final String mappingFilePath) throws IOException {
        try (final InputStream inputStream = getClass().getResourceAsStream(mappingFilePath)) {
            return objectMapper.readValue(inputStream, new TypeReference<IndexMappings>() {});
        }
    }

    @Test
    public void testExternalDynamic() throws Exception {

        testExternalDynamic(false);
    }

    @Test
    public void testUpdateExternalDynamicMapping() throws Exception {

        testExternalDynamic(true);
    }

    @Test
    public void testExternalMappingsViaTemplate() throws Exception {
        final Duration maxWrite = Duration.ofMillis(2000L);
        final String storeName = "test_mapping";
        final Configuration indexConfig = esr.setConfiguration(GraphDatabaseConfiguration.buildGraphConfiguration(), INDEX_NAME)
            .set(USE_EXTERNAL_MAPPINGS, true, INDEX_NAME).restrictTo(INDEX_NAME);
        final IndexProvider idx = open(indexConfig);

        final HttpPut newTemplate = new HttpPut("_template/template_1");
<<<<<<< HEAD
        final Map<String, Object> content = ImmutableMap.of("template", "janusgraph_test_mapping*", "mappings", readMapping("/strict_mapping.json").getMappings());
        newTemplate.setEntity(new StringEntity(objectMapper.writeValueAsString(content), Charset.forName("UTF-8")));
=======
        final Map<String, Object> content = ImmutableMap.of("template", "janusgraph_test_mapping*", "mappings", readMapping(version, "/strict_mapping.json").getMappings());
        newTemplate.setEntity(new StringEntity(objectMapper.writeValueAsString(content), StandardCharsets.UTF_8));
>>>>>>> 14a9c734
        executeRequest(newTemplate);
        final HttpPut newMapping = new HttpPut("janusgraph_" + storeName);
        executeRequest(newMapping);

        final KeyInformation.IndexRetriever indexRetriever = IndexProviderTest
            .getIndexRetriever(IndexProviderTest.getMapping(idx.getFeatures(), ANALYZER_ENGLISH, ANALYZER_KEYWORD));
        final BaseTransactionConfig txConfig = StandardBaseTransactionConfig.of(TimestampProviders.MILLI);
        final IndexTransaction itx = new IndexTransaction(idx, indexRetriever, txConfig, maxWrite);

        // Test that the "date" property works well.
        idx.register(storeName, "date", IndexProviderTest.getMapping(idx.getFeatures(), ANALYZER_ENGLISH, ANALYZER_KEYWORD).get("date"), itx);
        // Test that the "weight" property throws an exception.
        try {
            idx.register(storeName, "weight", IndexProviderTest.getMapping(idx.getFeatures(), ANALYZER_ENGLISH, ANALYZER_KEYWORD).get("weight"), itx);
            fail("should fail");
        } catch (final BackendException e) {
            log.debug(e.getMessage(), e);
        }
        itx.rollback();
        idx.close();
    }

    @Test
    public void testSplitIndexToMultiType() throws InterruptedException, BackendException, IOException {
        final ModifiableConfiguration config = esr.setConfiguration(GraphDatabaseConfiguration.buildGraphConfiguration(), INDEX_NAME);
        config.set(USE_DEPRECATED_MULTITYPE_INDEX, false, INDEX_NAME);
        Configuration indexConfig = config.restrictTo(INDEX_NAME);
        final IndexProvider idx = open(indexConfig);
        simpleWriteAndQuery(idx);

        try {
            config.set(USE_DEPRECATED_MULTITYPE_INDEX, true, INDEX_NAME);
            indexConfig = config.restrictTo(INDEX_NAME);
            open(indexConfig);
            fail("should fail");
        } catch (final IllegalArgumentException e) {
            log.debug(e.getMessage(), e);
        }
        idx.close();
    }

    @Test
    public void testMultiTypeToSplitIndex() throws InterruptedException, BackendException, IOException {
        final ModifiableConfiguration config = esr.setConfiguration(GraphDatabaseConfiguration.buildGraphConfiguration(), INDEX_NAME);
        config.set(USE_DEPRECATED_MULTITYPE_INDEX, true, INDEX_NAME);
        Configuration indexConfig = config.restrictTo(INDEX_NAME);
        final IndexProvider idx = open(indexConfig);
        simpleWriteAndQuery(idx);

        try {
            config.set(USE_DEPRECATED_MULTITYPE_INDEX, false, INDEX_NAME);
            indexConfig = config.restrictTo(INDEX_NAME);
            open(indexConfig);
            fail("should fail");
        } catch (final IllegalArgumentException e) {
            log.debug(e.getMessage(), e);
        }
        idx.close();
    }

    @Test
    public void testMultiTypeUpgrade() throws InterruptedException, BackendException, IOException {
        // create multi-type index
        final ModifiableConfiguration config = esr.setConfiguration(GraphDatabaseConfiguration.buildGraphConfiguration(), INDEX_NAME);
        config.set(USE_DEPRECATED_MULTITYPE_INDEX, true, INDEX_NAME);
        Configuration indexConfig = config.restrictTo(INDEX_NAME);
        IndexProvider idx = open(indexConfig);
        simpleWriteAndQuery(idx);
        idx.close();

        // should be able to open multi-type index if USE_DEPRECATED_MULTITYPE_INDEX is unset
        config.remove(USE_DEPRECATED_MULTITYPE_INDEX, INDEX_NAME);
        indexConfig = config.restrictTo(INDEX_NAME);
        idx = open(indexConfig);
        idx.close();
    }

    private void simpleWriteAndQuery(IndexProvider idx) throws BackendException, InterruptedException {
        final Duration maxWrite = Duration.ofMillis(2000L);
        final String storeName = "jvmlocal_test_store";
        final KeyInformation.IndexRetriever indexRetriever = IndexProviderTest.getIndexRetriever(IndexProviderTest.getMapping(idx.getFeatures(), ANALYZER_STANDARD, ANALYZER_KEYWORD));

        final BaseTransactionConfig txConfig = StandardBaseTransactionConfig.of(TimestampProviders.MILLI);
        IndexTransaction itx = new IndexTransaction(idx, indexRetriever, txConfig, maxWrite);
        for (final Entry<String, KeyInformation> entry : IndexProviderTest.getMapping(idx.getFeatures(), "english", "keyword").entrySet()) {
           idx.register(storeName, entry.getKey(), entry.getValue(), itx);
        }
        assertEquals(0, itx.queryStream(new IndexQuery(storeName, PredicateCondition.of(IndexProviderTest.NAME, Text.PREFIX, "ali"))).count());
        itx.add(storeName, "doc", IndexProviderTest.NAME, "alice", false);
        itx.commit();
        Thread.sleep(1500L); // Slightly longer than default 1s index.refresh_interval
        itx = new IndexTransaction(idx, indexRetriever, txConfig, maxWrite);
        assertEquals(0, itx.queryStream(new IndexQuery(storeName, PredicateCondition.of(IndexProviderTest.NAME, Text.PREFIX, "zed"))).count());
        assertEquals(1, itx.queryStream(new IndexQuery(storeName, PredicateCondition.of(IndexProviderTest.NAME, Text.PREFIX, "ali"))).count());
        itx.rollback();
    }

    private void executeRequest(HttpRequestBase request) throws IOException {
        request.setHeader("Content-Type", "application/json");
        try (final CloseableHttpResponse res = httpClient.execute(host, request)) {
            final int statusCode = res.getStatusLine().getStatusCode();
            assertTrue(statusCode >= 200 && statusCode < 300, "request failed");
            assertFalse(EntityUtils.toString(res.getEntity()).contains("error"));
        }
    }

    private IndexProvider open(Configuration indexConfig) throws BackendException {
        final ElasticSearchIndex idx = new ElasticSearchIndex(indexConfig);
        idx.clearStorage();
        idx.close();
        return new ElasticSearchIndex(indexConfig);
    }

    private void testExternalDynamic(boolean withUpdateMapping) throws Exception {

        final Duration maxWrite = Duration.ofMillis(2000L);
        final String storeName = "test_mapping";

        final Configuration indexConfig = buildIndexConfigurationForExternalDynamic(withUpdateMapping);

        final IndexProvider idx = open(indexConfig);

        // Test that the "date" property throws an exception.
        final KeyInformation.IndexRetriever indexRetriever = IndexProviderTest
            .getIndexRetriever(IndexProviderTest.getMapping(idx.getFeatures(), ANALYZER_ENGLISH, ANALYZER_KEYWORD));
        final BaseTransactionConfig txConfig = StandardBaseTransactionConfig.of(TimestampProviders.MILLI);
        final IndexTransaction itx = new IndexTransaction(idx, indexRetriever, txConfig, maxWrite);
        try {
            idx.register(storeName, "date", IndexProviderTest.getMapping(idx.getFeatures(), ANALYZER_ENGLISH, ANALYZER_KEYWORD).get("date"), itx);
            fail("should fail");
        } catch (final PermanentBackendException e) {
            log.debug(e.getMessage(), e);
        }

        final HttpPut newMapping = new HttpPut("janusgraph_"+storeName);
<<<<<<< HEAD
        newMapping.setEntity(new StringEntity(objectMapper.writeValueAsString(readMapping("/dynamic_mapping.json")), Charset.forName("UTF-8")));
=======
        newMapping.setEntity(new StringEntity(objectMapper.writeValueAsString(readMapping(version, "/dynamic_mapping.json")), StandardCharsets.UTF_8));
>>>>>>> 14a9c734
        executeRequest(newMapping);

        // Test that the "date" property works well.
        idx.register(storeName, "date", IndexProviderTest.getMapping(idx.getFeatures(), ANALYZER_ENGLISH, ANALYZER_KEYWORD).get("date"), itx);
        // Test that the "weight" property works well due to dynamic mapping.
        idx.register(storeName, "weight", IndexProviderTest.getMapping(idx.getFeatures(), ANALYZER_ENGLISH, ANALYZER_KEYWORD).get("weight"), itx);
        itx.rollback();
        idx.close();
        final ElasticSearchClient client = ElasticSearchSetup.REST_CLIENT.connect(indexConfig).getClient();
        final Map<String, Object> properties = client.getMapping("janusgraph_"+storeName, storeName).getProperties();

        assertEquals(withUpdateMapping, properties.containsKey("weight"), properties.toString());
    }

    private Configuration buildIndexConfigurationForExternalDynamic(boolean withUpdateMapping){

        ModifiableConfiguration indexConfig = GraphDatabaseConfiguration.buildGraphConfiguration().set(USE_EXTERNAL_MAPPINGS, true, INDEX_NAME);
        indexConfig = indexConfig.set(INDEX_PORT, esr.getPort(), INDEX_NAME);
        if(withUpdateMapping){
            indexConfig = indexConfig.set(ALLOW_MAPPING_UPDATE, true, INDEX_NAME);
        }
        return indexConfig.restrictTo(INDEX_NAME);
    }

}<|MERGE_RESOLUTION|>--- conflicted
+++ resolved
@@ -171,11 +171,7 @@
         }
 
         final HttpPut newMapping = new HttpPut("janusgraph_"+storeName);
-<<<<<<< HEAD
-        newMapping.setEntity(new StringEntity(objectMapper.writeValueAsString(readMapping("/strict_mapping.json")), Charset.forName("UTF-8")));
-=======
-        newMapping.setEntity(new StringEntity(objectMapper.writeValueAsString(readMapping(version, "/strict_mapping.json")), StandardCharsets.UTF_8));
->>>>>>> 14a9c734
+        newMapping.setEntity(new StringEntity(objectMapper.writeValueAsString(readMapping("/strict_mapping.json")), StandardCharsets.UTF_8));
         executeRequest(newMapping);
 
         // Test that the "date" property works well.
@@ -218,13 +214,8 @@
         final IndexProvider idx = open(indexConfig);
 
         final HttpPut newTemplate = new HttpPut("_template/template_1");
-<<<<<<< HEAD
         final Map<String, Object> content = ImmutableMap.of("template", "janusgraph_test_mapping*", "mappings", readMapping("/strict_mapping.json").getMappings());
-        newTemplate.setEntity(new StringEntity(objectMapper.writeValueAsString(content), Charset.forName("UTF-8")));
-=======
-        final Map<String, Object> content = ImmutableMap.of("template", "janusgraph_test_mapping*", "mappings", readMapping(version, "/strict_mapping.json").getMappings());
         newTemplate.setEntity(new StringEntity(objectMapper.writeValueAsString(content), StandardCharsets.UTF_8));
->>>>>>> 14a9c734
         executeRequest(newTemplate);
         final HttpPut newMapping = new HttpPut("janusgraph_" + storeName);
         executeRequest(newMapping);
@@ -360,11 +351,7 @@
         }
 
         final HttpPut newMapping = new HttpPut("janusgraph_"+storeName);
-<<<<<<< HEAD
-        newMapping.setEntity(new StringEntity(objectMapper.writeValueAsString(readMapping("/dynamic_mapping.json")), Charset.forName("UTF-8")));
-=======
-        newMapping.setEntity(new StringEntity(objectMapper.writeValueAsString(readMapping(version, "/dynamic_mapping.json")), StandardCharsets.UTF_8));
->>>>>>> 14a9c734
+        newMapping.setEntity(new StringEntity(objectMapper.writeValueAsString(readMapping("/dynamic_mapping.json")), StandardCharsets.UTF_8));
         executeRequest(newMapping);
 
         // Test that the "date" property works well.
