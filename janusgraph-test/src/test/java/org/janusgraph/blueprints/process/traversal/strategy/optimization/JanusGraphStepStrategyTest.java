--- conflicted
+++ resolved
@@ -263,17 +263,18 @@
                 g_V(__.or(g_V("length", lt(160)), g_V("age", gt(32), __.range(1, 5)))), Collections.emptyList()),
             arguments(g.V().or(has("length", lt(160)), has("age", gt(32)).range(1, 5)).range(10, 20),
                 g_V(__.or(g_V("length", lt(160)), g_V("age", gt(32), __.range(1, 5))), __.range(10, 20)), Collections.emptyList()),
-<<<<<<< HEAD
             arguments(g.V().or(has("name", "marko"), has("lang", "java").order().by("name", Order.desc)),
                 g_V(__.or(g_V("name", eq("marko")), g_V("lang", eq("java"), new HasStepFolder.OrderEntry("name",
                     Order.desc)))), Collections.emptyList()),
             arguments(g.V().or(has("name", "marko"), has("lang", "java").order().by("name", Order.desc)).order().by(
                 "lang", Order.asc),
                 g_V(__.or(g_V("name", eq("marko")), g_V("lang", eq("java"), new HasStepFolder.OrderEntry("name",
-                    Order.desc))), new HasStepFolder.OrderEntry("lang", Order.asc)), Collections.emptyList())
-        });
-    }
-    
+                    Order.desc))), new HasStepFolder.OrderEntry("lang", Order.asc)), Collections.emptyList()),
+            arguments(g.V().or(__.has("name", "marko").has("age", 29), __.has("name", "vadas").has("age", 27)).as("x").select("x"),
+                g_V(__.or(g_V("name", eq("marko"), "age", eq(29)), g_V("name", eq("vadas"), "age", eq(27)))).as("x").select("x"), Collections.emptyList()),
+        });
+    }
+
     private static Stream<Arguments> generateMultiQueryTestParameters() {
         final StandardJanusGraph graph = (StandardJanusGraph) StorageSetup.getInMemoryGraphWithMultiQuery();
         final GraphTraversalSource g = graph.traversal();
@@ -319,14 +320,6 @@
             // There are 'sideEffect' and 'as' steps preceding the JanusGraphVertexStep
             arguments(g.V().choose(has("weight", 0),__.as("true").sideEffect(i -> {}).inE("knows"),__.as("false").sideEffect(i -> {}).inE("knows")),
                 g_V().is(MQ_CHOOSE).choose(has("weight", 0),__.as("true").sideEffect(i -> {}).inE("knows"),__.as("false").sideEffect(i -> {}).inE("knows")), otherStrategies),
-=======
-            arguments(g.V().or(__.has("name", "marko"), has("lang", "java").order().by("name", Order.decr)),
-                g_V(__.or(g_V("name", eq("marko")), g_V("lang", eq("java"), new HasStepFolder.OrderEntry("name", Order.decr)))), Collections.emptyList()),
-            arguments(g.V().or(__.has("name", "marko"), has("lang", "java").order().by("name", Order.decr)).order().by("lang", Order.incr),
-                g_V(__.or(g_V("name", eq("marko")), g_V("lang", eq("java"), new HasStepFolder.OrderEntry("name", Order.decr))), new HasStepFolder.OrderEntry("lang", Order.incr)), Collections.emptyList()),
-            arguments(g.V().or(__.has("name", "marko").has("age", 29), __.has("name", "vadas").has("age", 27)).as("x").select("x"),
-                g_V(__.or(g_V("name", eq("marko"), "age", eq(29)), g_V("name", eq("vadas"), "age", eq(27)))).as("x").select("x"), Collections.emptyList()),
->>>>>>> 3ca78d5e
         });
     }
 }