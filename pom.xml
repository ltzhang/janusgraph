<project xmlns="http://maven.apache.org/POM/4.0.0" xmlns:xsi="http://www.w3.org/2001/XMLSchema-instance"
         xsi:schemaLocation="http://maven.apache.org/POM/4.0.0 http://maven.apache.org/xsd/maven-4.0.0.xsd">
    <modelVersion>4.0.0</modelVersion>
    <parent>
        <groupId>org.sonatype.oss</groupId>
        <artifactId>oss-parent</artifactId>
        <version>7</version>
    </parent>
    <groupId>com.thinkaurelius</groupId>
    <artifactId>titan</artifactId>
    <version>0.1-SNAPSHOT</version>
    <packaging>jar</packaging>
    <name>Titan: A Highly Scalable, Distributed Graph Database</name>
    <url>http://thinkaurelius.github.com/titan/</url>
    <description>
        Titan is a highly scalable, distributed graph database.
    </description>
    <developers>
        <developer>
            <name>Matthias Broecheler</name>
            <email>me@matthiasb.com</email>
            <url>http://matthiasb.com</url>
        </developer>
        <developer>
            <name>Daniel LaRocque</name>
            <email>dalaro@hopcount.org</email>
        </developer>
    </developers>
    <contributors>
        <contributor>
            <name>Marko A. Rodriguez</name>
            <email>marko@markorodriguez.com</email>
            <url>http://markorodriguez.com</url>
        </contributor>
    </contributors>
    <inceptionYear>2012</inceptionYear>
    <licenses>
        <license>
            <name>Apache 2</name>
            <url>http://www.opensource.org/licenses/Apache-2.0</url>
        </license>
    </licenses>
    <scm>
        <connection>scm:git:git@github.com:thinkaurelius/titan.git</connection>
        <developerConnection>scm:git:git@github.com:thinkaurelius/titan.git</developerConnection>
        <url>git@github.com:thinkaurelius/titan.git</url>
    </scm>
    <properties>
        <project.build.sourceEncoding>UTF-8</project.build.sourceEncoding>
        <cassandra.dir>${project.build.directory}/cassandra-tmp/workdir</cassandra.dir>
        <log.level>DEBUG</log.level>
    </properties>

    <repositories>
        <repository>
            <id>sonatype-nexus-snapshots</id>
            <name>Sonatype Nexus Snapshots</name>
            <url>
                https://oss.sonatype.org/content/repositories/snapshots
            </url>
            <releases>
                <enabled>false</enabled>
            </releases>
            <snapshots>
                <enabled>true</enabled>
            </snapshots>
        </repository>
    </repositories>

    <!-- Libraries -->
    <dependencies>
        <!-- TinkerPop -->
        <dependency>
            <groupId>com.tinkerpop.blueprints</groupId>
            <artifactId>blueprints-core</artifactId>
            <version>2.1.0-SNAPSHOT</version>
        </dependency>
        <dependency>
            <groupId>com.tinkerpop.blueprints</groupId>
            <artifactId>blueprints-test</artifactId>
            <version>2.1.0-SNAPSHOT</version>
            <scope>test</scope>
        </dependency>
        <dependency>
            <groupId>com.tinkerpop.gremlin</groupId>
            <artifactId>gremlin-groovy</artifactId>
            <version>2.1.0-SNAPSHOT</version>
<<<<<<< HEAD
            <exclusions>
            	<exclusion>
            		<artifactId>gossip</artifactId>
            		<groupId>org.sonatype.gossip</groupId>
            	</exclusion>
            </exclusions>
=======
            <!--<scope>provided</scope>-->
>>>>>>> 5c3c5147
        </dependency>
        <!-- Utility -->
        <dependency>
            <groupId>commons-collections</groupId>
            <artifactId>commons-collections</artifactId>
            <version>3.2.1</version>
        </dependency>
        <dependency>
            <groupId>commons-configuration</groupId>
            <artifactId>commons-configuration</artifactId>
            <version>1.6</version>
        </dependency>
        <dependency>
            <groupId>commons-io</groupId>
            <artifactId>commons-io</artifactId>
            <version>2.0.1</version>
        </dependency>
        <dependency>
            <groupId>com.google.guava</groupId>
            <artifactId>guava</artifactId>
            <version>r07</version>
        </dependency>
        <dependency>
            <groupId>colt</groupId>
            <artifactId>colt</artifactId>
            <version>1.2.0</version>
        </dependency>
        <dependency>
            <groupId>com.googlecode</groupId>
            <artifactId>kryo</artifactId>
            <version>1.04</version>
        </dependency>

        <!-- Logging -->
        <dependency>
            <groupId>org.slf4j</groupId>
            <artifactId>slf4j-api</artifactId>
            <version>1.6.1</version>
        </dependency>
        <dependency>
            <groupId>org.slf4j</groupId>
            <artifactId>slf4j-log4j12</artifactId>
            <version>1.6.1</version>
        </dependency>
        <dependency>
            <groupId>log4j</groupId>
            <artifactId>log4j</artifactId>
            <version>1.2.16</version>
        </dependency>


        <!-- Storage backends -->
        <!-- HBase -->
        <dependency>
            <groupId>org.apache.hbase</groupId>
            <artifactId>hbase</artifactId>
            <!-- Update the hadoop-core artifact version when you update this -->
            <version>0.92.1</version>
            <exclusions>
            	<exclusion>
            		<artifactId>avro</artifactId>
            		<groupId>org.apache.avro</groupId>
            	</exclusion>
            </exclusions>
        </dependency>
        <dependency>
            <groupId>org.apache.hadoop</groupId>
            <artifactId>hadoop-core</artifactId>
            <!-- Update the hbase artifact version when you update this -->
            <version>1.0.0</version>
        </dependency>
        <!-- Cassandra -->
        <dependency>
            <groupId>org.apache.cassandra</groupId>
            <artifactId>cassandra-all</artifactId>
            <version>1.1.0</version>
        </dependency>
        <dependency>
            <groupId>commons-pool</groupId>
            <artifactId>commons-pool</artifactId>
            <version>1.5.5</version>
        </dependency>
        <!-- BerkeleyDB -->
        <dependency>
            <groupId>com.sleepycat</groupId>
            <artifactId>je</artifactId>
            <version>4.0.92</version>
        </dependency>


        <!-- Test Dependencies -->
        <dependency>
            <groupId>junit</groupId>
            <artifactId>junit</artifactId>
            <version>4.8.1</version>
            <scope>test</scope>
        </dependency>
        <dependency>
            <groupId>org.mockito</groupId>
            <artifactId>mockito-all</artifactId>
            <version>1.8.1</version>
            <scope>test</scope>
        </dependency>

    </dependencies>

    <!-- Profiles -->
    <profiles>
        <profile>
            <id>perftest</id>
            <properties>
                <log.level>INFO</log.level>
            </properties>
            <build>
                <plugins>
                    <plugin>
                        <artifactId>maven-surefire-plugin</artifactId>
                        <version>2.8.1</version>
                        <configuration>
                            <includes>
                                <include>**/*PerformanceTest.java</include>
                            </includes>
                            <excludes>
                                <exclude>unset-excludes</exclude>
                            </excludes>
                        </configuration>
                    </plugin>
                </plugins>
            </build>
        </profile>
        <profile>
            <id>externalstorage</id>
            <properties>
                <log.level>INFO</log.level>
            </properties>
            <build>
                <plugins>
                    <plugin>
                        <artifactId>maven-surefire-plugin</artifactId>
                        <version>2.8.1</version>
                        <configuration>
                            <includes>
                                <include>**/External*.java</include>
                            </includes>
                            <excludes>
                                <exclude>**/*PerformanceTest.java</exclude>
                                <exclude>**/*ConcurrentTest.java</exclude>
                                <exclude>**/Internal*.java</exclude>
                                <exclude>unset-excludes</exclude>
                            </excludes>
                        </configuration>
                    </plugin>
                </plugins>
            </build>
        </profile>
    </profiles>

    <!-- Build Settings -->
    <build>
        <directory>${basedir}/target</directory>
        <finalName>${project.artifactId}-${project.version}</finalName>
        <resources>
            <resource>
                <directory>${basedir}/src/main/resources
                </directory>
            </resource>
        </resources>
        <testResources>
            <testResource>
                <directory>${basedir}/src/test/resources
                </directory>
            </testResource>
        </testResources>
        <plugins>
            <plugin>
                <artifactId>maven-compiler-plugin</artifactId>
                <version>2.3.2</version>
                <configuration>
                    <source>1.6</source>
                    <target>1.6</target>
                    <excludes>
                        <!-- Here go compile excluded src directories or files -->
                    </excludes>
                </configuration>
            </plugin>
            <plugin>
                <artifactId>maven-surefire-plugin</artifactId>
                <version>2.8.1</version>
                <configuration>
                    <argLine>-Xms256m -Xmx756m</argLine>
                    <excludes>
                        <exclue>**/Titan*</exclue>

                        <exclue>**/HBase*</exclue>
                        <!--<exclue>**/Cassandra*</exclue>-->

                        <!-- Excluded because these take too long to run and require a lot of memory -->
                        <exclude>**/*PerformanceTest.java</exclude>
                        <exclude>**/*ConcurrentTest.java</exclude>
                        <exclude>**/External*.java</exclude>
                    </excludes>
                    <!-- <argLine>-Xmx2048m</argLine> -->
                </configuration>
            </plugin>
            <plugin>
                <artifactId>maven-assembly-plugin</artifactId>
                <version>2.2-beta-4</version>
                <executions>
                    <execution>
                        <phase>package</phase>
                        <goals>
                            <goal>assembly</goal>
                        </goals>
                    </execution>
                </executions>
                <configuration>
                    <attach>false</attach>
                    <descriptors>
                        <descriptor>src/assembly/standalone.xml</descriptor>
                        <descriptor>src/assembly/distribution.xml</descriptor>
                        <!--<descriptor>src/assembly/archive-with-deps.xml</descriptor> -->
                    </descriptors>
                    <finalName>${project.artifactId}-${project.version}</finalName>
                    <outputDirectory>target</outputDirectory>
                    <workDirectory>target/assembly/work</workDirectory>
                    <tarLongFileMode>warn</tarLongFileMode>
                    <descriptorRefs>
                        <descriptorRef>jar-with-dependencies</descriptorRef>
                    </descriptorRefs>
                </configuration>
            </plugin>
            <plugin>
                <artifactId>maven-resources-plugin</artifactId>
                <version>2.5</version>
                <executions>
                    <execution>
                        <id>copy-resources-127.0.0.1</id>
                        <phase>process-test-resources</phase>
                        <goals>
                            <goal>copy-resources</goal>
                        </goals>
                        <configuration>
                            <outputDirectory>target/cassandra-tmp/conf/127.0.0.1</outputDirectory>
                            <resources>
                                <resource>
                                    <directory>testdata/cassandra</directory>
                                    <filtering>true</filtering>
                                </resource>
                            </resources>
                            <filters>
                                <filter>testdata/cassandra-filters/127.0.0.1.properties</filter>
                            </filters>
                        </configuration>
                    </execution>
                    <execution>
                        <id>copy-resources-127.0.0.2</id>
                        <phase>process-test-resources</phase>
                        <goals>
                            <goal>copy-resources</goal>
                        </goals>
                        <configuration>
                            <outputDirectory>target/cassandra-tmp/conf/127.0.0.2</outputDirectory>
                            <resources>
                                <resource>
                                    <directory>testdata/cassandra</directory>
                                    <filtering>true</filtering>
                                </resource>
                            </resources>
                            <filters>
                                <filter>testdata/cassandra-filters/127.0.0.2.properties</filter>
                            </filters>
                        </configuration>
                    </execution>
                    <execution>
                        <id>copy-resources-127.0.1.1</id>
                        <phase>process-test-resources</phase>
                        <goals>
                            <goal>copy-resources</goal>
                        </goals>
                        <configuration>
                            <outputDirectory>target/cassandra-tmp/conf/127.0.1.1</outputDirectory>
                            <resources>
                                <resource>
                                    <directory>testdata/cassandra</directory>
                                    <filtering>true</filtering>
                                </resource>
                            </resources>
                            <filters>
                                <filter>testdata/cassandra-filters/127.0.1.1.properties</filter>
                            </filters>
                        </configuration>
                    </execution>
                    <execution>
                        <id>copy-resources-127.0.1.2</id>
                        <phase>process-test-resources</phase>
                        <goals>
                            <goal>copy-resources</goal>
                        </goals>
                        <configuration>
                            <outputDirectory>target/cassandra-tmp/conf/127.0.1.2</outputDirectory>
                            <resources>
                                <resource>
                                    <directory>testdata/cassandra</directory>
                                    <filtering>true</filtering>
                                </resource>
                            </resources>
                            <filters>
                                <filter>testdata/cassandra-filters/127.0.1.2.properties</filter>
                            </filters>
                        </configuration>
                    </execution>
                </executions>
            </plugin>
            <plugin>
                <groupId>org.apache.maven.plugins</groupId>
                <artifactId>maven-javadoc-plugin</artifactId>
                <version>2.7</version>
                <configuration>
                    <excludePackageNames>
                        com.thinkaurelius.diskstorage.berkeleydb.api,com.thinkaureliuscs.titan.net
                    </excludePackageNames>
                </configuration>
            </plugin>
        </plugins>
    </build>
</project><|MERGE_RESOLUTION|>--- conflicted
+++ resolved
@@ -85,16 +85,13 @@
             <groupId>com.tinkerpop.gremlin</groupId>
             <artifactId>gremlin-groovy</artifactId>
             <version>2.1.0-SNAPSHOT</version>
-<<<<<<< HEAD
             <exclusions>
             	<exclusion>
             		<artifactId>gossip</artifactId>
             		<groupId>org.sonatype.gossip</groupId>
             	</exclusion>
             </exclusions>
-=======
             <!--<scope>provided</scope>-->
->>>>>>> 5c3c5147
         </dependency>
         <!-- Utility -->
         <dependency>
